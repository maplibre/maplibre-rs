--- conflicted
+++ resolved
@@ -62,20 +62,7 @@
 image = { version = "0.24", default-features = false, features = ["jpeg", "webp", "png"] }
 include_dir = "0.7.3"
 instant = { version = "0.1.12", features = ["wasm-bindgen"] }  # TODO: Untrusted dependency
-<<<<<<< HEAD
-jni = "0.20.0"
-js-sys = "0.3.58"
-log = "0.4.17"
-lyon = { version = "1.0.0", features = [] }
 morton-encoding = "2.0.1"
-naga = { version = "*", features = ["wgsl-in"] }
-ndk-glue = "0.7.0"  # version is required by winit
-png = { version = "0.17.5" }
-rand = { version = "0.7", features = ["wasm-bindgen"] }
-raw-window-handle = "0.5.0"
-reqwest = { version = "0.11.11", default-features = false, features = ["rustls-tls", "gzip"] }  # Use rusttls on android because cross compiling is difficult
-reqwest-middleware = "0.1.6"  # FIXME: Untrusted dependency
-=======
 jni = "0.21.1"
 js-sys = "0.3.64"
 log = "0.4.20"
@@ -86,7 +73,6 @@
 png = { version = "0.17.10" }
 raw-window-handle = "0.5.2"
 reqwest = { version = "0.11.20", default-features = false, features = ["rustls-tls", "gzip"] }  # Use rusttls on android because cross compiling is difficult
->>>>>>> db2acb1f
 reqwest-middleware-cache = "0.1.1"  # FIXME: Untrusted dependency
 rstar = "0.11.0"
 rusqlite = { version = "0.29.0" }
