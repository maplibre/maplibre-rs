use instant::Instant;
use maplibre::error::Error;
use maplibre::io::scheduler::ScheduleMethod;
use maplibre::io::source_client::HttpClient;
use std::borrow::BorrowMut;
use winit::event::{ElementState, KeyboardInput, VirtualKeyCode, WindowEvent};
use winit::event_loop::ControlFlow;

use crate::input::{InputController, UpdateState};
use maplibre::map_schedule::InteractiveMapSchedule;
use maplibre::window::{EventLoop, HeadedMapWindow, MapWindow, MapWindowConfig};
use winit::event::Event;

#[cfg(target_arch = "wasm32")]
mod web;

#[cfg(not(target_arch = "wasm32"))]
mod noweb;

#[cfg(target_arch = "wasm32")]
pub use web::*;

#[cfg(not(target_arch = "wasm32"))]
pub use noweb::*;

#[cfg(not(target_arch = "wasm32"))]
pub struct WinitMapWindowConfig {
    title: String,
}

#[cfg(not(target_arch = "wasm32"))]
impl WinitMapWindowConfig {
    pub fn new(title: String) -> Self {
        Self { title }
    }
}

#[cfg(target_arch = "wasm32")]
pub struct WinitMapWindowConfig {
    canvas_id: String,
}

#[cfg(target_arch = "wasm32")]
impl WinitMapWindowConfig {
    pub fn new(canvas_id: String) -> Self {
        Self { canvas_id }
    }
}

pub struct WinitMapWindow {
    window: WinitWindow,
    event_loop: Option<WinitEventLoop>,
}

pub type WinitWindow = winit::window::Window;
pub type WinitEventLoop = winit::event_loop::EventLoop<()>;

impl WinitMapWindow {
    pub fn take_event_loop(&mut self) -> Option<WinitEventLoop> {
        self.event_loop.take()
    }
}

///Main (platform-specific) main loop which handles:
///* Input (Mouse/Keyboard)
///* Platform Events like suspend/resume
///* Render a new frame
<<<<<<< HEAD
impl<MWC: 'static, SM, HC> Runnable<MWC, SM, HC> for WinitMapWindow
=======
impl<MWC, SM, HC> EventLoop<MWC, SM, HC> for WinitMapWindow
>>>>>>> 8248d4b4
where
    MWC: MapWindowConfig<MapWindow = WinitMapWindow>,
    SM: ScheduleMethod,
    HC: HttpClient,
{
    fn run(
        mut self,
        mut map_schedule: InteractiveMapSchedule<MWC, SM, HC>,
        max_frames: Option<u64>,
    ) {
        let mut last_render_time = Instant::now();
        let mut current_frame: u64 = 0;

        let mut input_controller = InputController::new(0.2, 100.0, 0.1);

        self.take_event_loop()
            .unwrap()
            .run(move |event, _, control_flow| {
                #[cfg(target_os = "android")]
                if !map_schedule.is_initialized() && event == Event::Resumed {
                    use tokio::runtime::Handle;
                    use tokio::task;

                    let state = task::block_in_place(|| {
                        Handle::current().block_on(async {
                            map_schedule.late_init().await;
                        })
                    });
                    return;
                }

                match event {
                Event::DeviceEvent {
                    ref event,
                    .. // We're not using device_id currently
                } => {
                    input_controller.device_input(event);
                }

                Event::WindowEvent {
                    ref event,
                    window_id,
                } if window_id == self.inner().id() => {
                    if !input_controller.window_input(event) {
                        match event {
                            WindowEvent::CloseRequested
                            | WindowEvent::KeyboardInput {
                                input:
                                KeyboardInput {
                                    state: ElementState::Pressed,
                                    virtual_keycode: Some(VirtualKeyCode::Escape),
                                    ..
                                },
                                ..
                            } => *control_flow = ControlFlow::Exit,
                            WindowEvent::Resized(physical_size) => {
                                map_schedule.resize(physical_size.width, physical_size.height);
                            }
                            WindowEvent::ScaleFactorChanged { new_inner_size, .. } => {
                                map_schedule.resize(new_inner_size.width, new_inner_size.height);
                            }
                            _ => {}
                        }
                    }
                }
                Event::RedrawRequested(_) => {
                    let now = Instant::now();
                    let dt = now - last_render_time;
                    last_render_time = now;

                    input_controller.update_state(map_schedule.view_state_mut(), dt);

                    match map_schedule.update_and_redraw() {
                        Ok(_) => {}
                        Err(Error::Render(e)) => {
                            eprintln!("{}", e);
                            if e.should_exit() {
                                *control_flow = ControlFlow::Exit;
                            }
                        }
                        e => eprintln!("{:?}", e)
                    };

                    if let Some(max_frames) = max_frames {
                        if current_frame >= max_frames {
                            log::info!("Exiting because maximum frames reached.");
                            *control_flow = ControlFlow::Exit;
                        }

                        current_frame += 1;
                    }
                }
                Event::Suspended => {
                    map_schedule.suspend();
                }
                Event::Resumed => {
                    map_schedule.resume(&self);
                }
                Event::MainEventsCleared => {
                    // RedrawRequested will only trigger once, unless we manually
                    // request it.
                    self.inner().request_redraw();
                }
                _ => {}
            }
            });
    }
}<|MERGE_RESOLUTION|>--- conflicted
+++ resolved
@@ -65,11 +65,7 @@
 ///* Input (Mouse/Keyboard)
 ///* Platform Events like suspend/resume
 ///* Render a new frame
-<<<<<<< HEAD
-impl<MWC: 'static, SM, HC> Runnable<MWC, SM, HC> for WinitMapWindow
-=======
-impl<MWC, SM, HC> EventLoop<MWC, SM, HC> for WinitMapWindow
->>>>>>> 8248d4b4
+impl<MWC: 'static, SM, HC> EventLoop<MWC, SM, HC> for WinitMapWindow
 where
     MWC: MapWindowConfig<MapWindow = WinitMapWindow>,
     SM: ScheduleMethod,
