#![deny(unused_imports)]

use std::{fmt::Debug, marker::PhantomData};

use instant::Instant;
use maplibre::{
    environment::Environment,
    error::Error,
    event_loop::{EventLoop, EventLoopProxy},
    io::{apc::AsyncProcedureCall, scheduler::Scheduler, source_client::HttpClient},
    map::Map,
    window::{HeadedMapWindow, MapWindowConfig},
};
use winit::{
    event::{ElementState, Event, KeyboardInput, VirtualKeyCode, WindowEvent},
    event_loop::ControlFlow,
};

use crate::input::{InputController, UpdateState};

pub mod input;

pub type RawWinitWindow = winit::window::Window;
pub type RawWinitEventLoop<ET> = winit::event_loop::EventLoop<ET>;
pub type RawEventLoopProxy<ET> = winit::event_loop::EventLoopProxy<ET>;

#[cfg(target_arch = "wasm32")]
mod web;

#[cfg(not(target_arch = "wasm32"))]
mod noweb;

#[cfg(not(target_arch = "wasm32"))]
pub use noweb::*;
#[cfg(target_arch = "wasm32")]
pub use web::*;

pub struct WinitMapWindow<ET: 'static> {
    window: RawWinitWindow,
    event_loop: Option<WinitEventLoop<ET>>,
}

impl<ET> WinitMapWindow<ET> {
    pub fn take_event_loop(&mut self) -> Option<WinitEventLoop<ET>> {
        self.event_loop.take()
    }
}

impl<ET> HeadedMapWindow for WinitMapWindow<ET> {
    type RawWindow = RawWinitWindow;

    fn raw(&self) -> &Self::RawWindow {
        &self.window
    }

    fn request_redraw(&self) {
        self.window.request_redraw()
    }

    fn id(&self) -> u64 {
        self.window.id().into()
    }
}

pub struct WinitEventLoop<ET: 'static> {
    event_loop: RawWinitEventLoop<ET>,
}

impl<ET: 'static + PartialEq + Debug> EventLoop<ET> for WinitEventLoop<ET> {
    type EventLoopProxy = WinitEventLoopProxy<ET>;

    fn run<E>(self, mut map: Map<E>, max_frames: Option<u64>)
    where
        E: Environment,
        <E::MapWindowConfig as MapWindowConfig>::MapWindow: HeadedMapWindow,
    {
        let mut last_render_time = Instant::now();
        let mut current_frame: u64 = 0;

        let mut input_controller = InputController::new(0.2, 100.0, 0.1);

        self.event_loop
            .run(move |event, _window_target, control_flow| {
                #[cfg(target_os = "android")]
                if !map.has_renderer() && event == Event::Resumed {
                    use tokio::{runtime::Handle, task};
                    use maplibre::render::settings::WgpuSettings;
                    use maplibre::render::builder::RendererBuilder;

                    task::block_in_place(|| {
                        Handle::current().block_on(async {
                            map.initialize_renderer(RendererBuilder::new()
                                .with_wgpu_settings(WgpuSettings {
<<<<<<< HEAD
                                    backends: Some(maplibre::render::settings::Backends::VULKAN),
=======
                                    backends: Some(Backends::VULKAN), // FIXME: Change
>>>>>>> 0b17bc83
                                    ..WgpuSettings::default()
                                })).await.unwrap();
                        })
                    });
                    return;
                }

                match event {
                    Event::DeviceEvent {
                        ref event,
                        .. // We're not using device_id currently
                    } => {
                        input_controller.device_input(event);
                    }

                    Event::WindowEvent {
                        ref event,
                        window_id,
                    } if window_id == map.window().id().into() => {
                        if !input_controller.window_input(event) {
                            match event {
                                WindowEvent::CloseRequested
                                | WindowEvent::KeyboardInput {
                                    input:
                                    KeyboardInput {
                                        state: ElementState::Pressed,
                                        virtual_keycode: Some(VirtualKeyCode::Escape),
                                        ..
                                    },
                                    ..
                                } => *control_flow = ControlFlow::Exit,
                                WindowEvent::Resized(physical_size) => {
                                    if let Ok(map_context) =  map.context_mut() {
                                        map_context.resize(physical_size.width, physical_size.height);
                                    }
                                }
                                WindowEvent::ScaleFactorChanged { new_inner_size, .. } => {
                                    if let Ok(map_context) =  map.context_mut() {
                                        map_context.resize(new_inner_size.width, new_inner_size.height);
                                    }
                                }
                                _ => {}
                            }
                        }
                    }
                    Event::RedrawRequested(_) => {
                        let now = Instant::now();
                        let dt = now - last_render_time;
                        last_render_time = now;

                        if let Ok(map_context) =  map.context_mut() {
                            input_controller.update_state(map_context.world.view_state_mut(), dt);
                        }

                        match map.run_schedule() {
                            Ok(_) => {}
                            Err(Error::Render(e)) => {
                                eprintln!("{}", e);
                                if e.should_exit() {
                                    *control_flow = ControlFlow::Exit;
                                }
                            }
                            e => eprintln!("{:?}", e)
                        };

                        if let Some(max_frames) = max_frames {
                            if current_frame >= max_frames {
                                log::info!("Exiting because maximum frames reached.");
                                *control_flow = ControlFlow::Exit;
                            }

                            current_frame += 1;
                        }
                    }
                    Event::Suspended => {
                        // FIXME unimplemented!()
                    }
                    Event::Resumed => {
                        // FIXME unimplemented!()
                    }
                    Event::MainEventsCleared => {
                        // RedrawRequested will only trigger once, unless we manually
                        // request it.
                        map.window().request_redraw();
                    }
                    _ => {}
                }
            });
    }

    fn create_proxy(&self) -> Self::EventLoopProxy {
        WinitEventLoopProxy {
            proxy: self.event_loop.create_proxy(),
        }
    }
}
pub struct WinitEventLoopProxy<ET: 'static> {
    proxy: RawEventLoopProxy<ET>,
}

impl<ET: 'static> EventLoopProxy<ET> for WinitEventLoopProxy<ET> {
    fn send_event(&self, event: ET) {
        self.proxy.send_event(event); // FIXME: Handle unwrap
    }
}

pub struct WinitEnvironment<S: Scheduler, HC: HttpClient, APC: AsyncProcedureCall<HC>, ET> {
    phantom_s: PhantomData<S>,
    phantom_hc: PhantomData<HC>,
    phantom_apc: PhantomData<APC>,
    phantom_et: PhantomData<ET>,
}

impl<S: Scheduler, HC: HttpClient, APC: AsyncProcedureCall<HC>, ET: 'static> Environment
    for WinitEnvironment<S, HC, APC, ET>
{
    type MapWindowConfig = WinitMapWindowConfig<ET>;
    type AsyncProcedureCall = APC;
    type Scheduler = S;
    type HttpClient = HC;
}<|MERGE_RESOLUTION|>--- conflicted
+++ resolved
@@ -91,11 +91,7 @@
                         Handle::current().block_on(async {
                             map.initialize_renderer(RendererBuilder::new()
                                 .with_wgpu_settings(WgpuSettings {
-<<<<<<< HEAD
-                                    backends: Some(maplibre::render::settings::Backends::VULKAN),
-=======
-                                    backends: Some(Backends::VULKAN), // FIXME: Change
->>>>>>> 0b17bc83
+                                    backends: Some(maplibre::render::settings::Backends::VULKAN), // FIXME: Change
                                     ..WgpuSettings::default()
                                 })).await.unwrap();
                         })
