--- conflicted
+++ resolved
@@ -44,11 +44,7 @@
                         cursor_position.z,
                     ) - cursor_position;
 
-<<<<<<< HEAD
-                    state.camera.move_position(delta);
-=======
                     view_state.camera_mut().move_relative(delta);
->>>>>>> f7805291
                 }
             }
         }
