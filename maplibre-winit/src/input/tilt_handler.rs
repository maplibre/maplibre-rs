--- conflicted
+++ resolved
@@ -17,7 +17,7 @@
         &mut self,
         MapContext {
             world: World {
-                view_state: _view_state,
+                view_state: view_state,
                 ..
             },
             ..
@@ -26,17 +26,9 @@
     ) {
         let dt = dt.as_secs_f64() * (1.0 / self.speed);
 
-<<<<<<< HEAD
-        if !self.delta_pitch.is_zero() {
-            let delta = self.delta_pitch * dt;
-            state.camera.tilt(Rad::from(delta));
-            self.delta_pitch -= delta;
-        }
-=======
         let delta = self.delta_pitch * dt;
-        _view_state.camera_mut().pitch_self(delta);
+        view_state.camera_mut().tilt(delta);
         self.delta_pitch -= delta;
->>>>>>> f7805291
     }
 }
 
