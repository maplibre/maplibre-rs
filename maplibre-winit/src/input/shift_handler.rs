--- conflicted
+++ resolved
@@ -24,11 +24,7 @@
         let dt = dt.as_secs_f64() * (1.0 / self.speed);
 
         let delta = self.camera_translate * dt;
-<<<<<<< HEAD
-        state.camera.move_position(delta);
-=======
         view_state.camera_mut().move_relative(delta);
->>>>>>> f7805291
         self.camera_translate -= delta;
     }
 }
