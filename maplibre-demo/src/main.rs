<<<<<<< HEAD
use maplibre::benchmarking::tessellation::{IndexDataType, OverAlignedVertexBuffer};
use maplibre::coords::{WorldTileCoords, ZoomLevel};
use maplibre::error::Error;
use maplibre::headless::HeadlessMapWindowConfig;
use maplibre::io::pipeline::Processable;
use maplibre::io::pipeline::{PipelineContext, PipelineProcessor};

use maplibre::io::source_client::{HttpClient, HttpSourceClient};
use maplibre::io::source_type::{SourceType, TessellateSource};
use maplibre::io::tile_pipelines::build_vector_tile_pipeline;
use maplibre::io::tile_repository::StoredLayer;
use maplibre::io::{RawLayer, TileRequest};

use maplibre::platform::http_client::ReqwestHttpClient;
use maplibre::platform::run_multithreaded;
use maplibre::platform::schedule_method::TokioScheduleMethod;
use maplibre::render::settings::{RendererSettings, TextureFormat};
use maplibre::render::ShaderVertex;
use maplibre::style::source::TileAddressingScheme;
use maplibre::window::{EventLoop, WindowSize};
use maplibre::MapBuilder;
=======
use std::collections::HashSet;

use maplibre::{
    benchmarking::tessellation::{IndexDataType, OverAlignedVertexBuffer},
    coords::{TileCoords, ViewRegion, WorldTileCoords, ZoomLevel},
    error::Error,
    headless::{utils::HeadlessPipelineProcessor, HeadlessMapWindowConfig},
    io::{
        pipeline::{PipelineContext, PipelineProcessor, Processable},
        source_client::{HttpClient, HttpSourceClient},
        tile_pipelines::build_vector_tile_pipeline,
        tile_repository::StoredLayer,
        RawLayer, TileRequest,
    },
    platform::{
        http_client::ReqwestHttpClient, run_multithreaded, schedule_method::TokioScheduleMethod,
    },
    render::{
        settings::{RendererSettings, TextureFormat},
        ShaderVertex,
    },
    style::source::TileAddressingScheme,
    util::{grid::google_mercator, math::Aabb2},
    window::{EventLoop, WindowSize},
    MapBuilder,
};
>>>>>>> 6aa0557c
use maplibre_winit::winit::WinitMapWindowConfig;
use tile_grid::{extent_wgs84_to_merc, Extent, GridIterator};

#[cfg(feature = "trace")]
fn enable_tracing() {
    use tracing_subscriber::{layer::SubscriberExt, Registry};

    let subscriber = Registry::default().with(tracing_tracy::TracyLayer::new());

    tracing::subscriber::set_global_default(subscriber).expect("setting default subscriber failed");
}

fn run_in_window() {
    run_multithreaded(async {
        MapBuilder::new()
            .with_map_window_config(WinitMapWindowConfig::new("maplibre".to_string()))
            .with_http_client(ReqwestHttpClient::new(None))
            .with_schedule_method(TokioScheduleMethod::new())
            .build()
            .initialize()
            .await
            .run()
    })
}

fn run_headless() {
    run_multithreaded(async {
        let mut map = MapBuilder::new()
            .with_map_window_config(HeadlessMapWindowConfig {
                size: WindowSize::new(1000, 1000).unwrap(),
            })
            .with_http_client(ReqwestHttpClient::new(None))
            .with_schedule_method(TokioScheduleMethod::new())
            .with_renderer_settings(RendererSettings {
                texture_format: TextureFormat::Rgba8UnormSrgb,
                ..RendererSettings::default()
            })
            .build()
            .initialize_headless()
            .await;

<<<<<<< HEAD
        let http_source_client: HttpSourceClient<ReqwestHttpClient> =
            HttpSourceClient::new(ReqwestHttpClient::new(None));

        let coords = WorldTileCoords::from((0, 0, ZoomLevel::default()));
        let request_id = 0;

        let tessellate_source = SourceType::Tessellate(TessellateSource::default());

        let data = http_source_client
            .fetch(&coords, &tessellate_source)
            .await
            .unwrap()
            .into_boxed_slice();

        let processor = HeadlessPipelineProcessor::default();
        let mut pipeline_context = PipelineContext::new(processor);
        let pipeline = build_vector_tile_pipeline();
        pipeline.process(
            (
                TileRequest {
                    coords,
                    layers: HashSet::from(["boundary".to_owned(), "water".to_owned()]),
                },
                request_id,
                data,
            ),
            &mut pipeline_context,
=======
        let tile_limits = google_mercator().tile_limits(
            extent_wgs84_to_merc(&Extent {
                minx: 11.3475219363,
                miny: 48.0345697188,
                maxx: 11.7917815798,
                maxy: 48.255861,
            }),
            0,
>>>>>>> 6aa0557c
        );

        for (z, x, y) in GridIterator::new(10, 10, tile_limits) {
            let coords = WorldTileCoords::from((x as i32, y as i32, z.into()));
            println!("Rendering {}", &coords);
            map.map_schedule
                .fetch_process(&coords)
                .await
                .expect("Failed to fetch and process!");

            match map.map_schedule_mut().update_and_redraw() {
                Ok(_) => {}
                Err(Error::Render(e)) => {
                    eprintln!("{}", e);
                    if e.should_exit() {}
                }
                e => eprintln!("{:?}", e),
            };
        }
    })
}

fn main() {
    env_logger::init_from_env(env_logger::Env::default().default_filter_or("info"));

    #[cfg(feature = "trace")]
    enable_tracing();

    //run_headless();
    run_in_window();
}<|MERGE_RESOLUTION|>--- conflicted
+++ resolved
@@ -1,4 +1,3 @@
-<<<<<<< HEAD
 use maplibre::benchmarking::tessellation::{IndexDataType, OverAlignedVertexBuffer};
 use maplibre::coords::{WorldTileCoords, ZoomLevel};
 use maplibre::error::Error;
@@ -7,7 +6,6 @@
 use maplibre::io::pipeline::{PipelineContext, PipelineProcessor};
 
 use maplibre::io::source_client::{HttpClient, HttpSourceClient};
-use maplibre::io::source_type::{SourceType, TessellateSource};
 use maplibre::io::tile_pipelines::build_vector_tile_pipeline;
 use maplibre::io::tile_repository::StoredLayer;
 use maplibre::io::{RawLayer, TileRequest};
@@ -17,10 +15,11 @@
 use maplibre::platform::schedule_method::TokioScheduleMethod;
 use maplibre::render::settings::{RendererSettings, TextureFormat};
 use maplibre::render::ShaderVertex;
-use maplibre::style::source::TileAddressingScheme;
 use maplibre::window::{EventLoop, WindowSize};
 use maplibre::MapBuilder;
-=======
+use maplibre_winit::winit::WinitMapWindowConfig;
+
+use maplibre::headless::utils::HeadlessPipelineProcessor;
 use std::collections::HashSet;
 
 use maplibre::{
@@ -47,7 +46,6 @@
     window::{EventLoop, WindowSize},
     MapBuilder,
 };
->>>>>>> 6aa0557c
 use maplibre_winit::winit::WinitMapWindowConfig;
 use tile_grid::{extent_wgs84_to_merc, Extent, GridIterator};
 
@@ -89,35 +87,6 @@
             .initialize_headless()
             .await;
 
-<<<<<<< HEAD
-        let http_source_client: HttpSourceClient<ReqwestHttpClient> =
-            HttpSourceClient::new(ReqwestHttpClient::new(None));
-
-        let coords = WorldTileCoords::from((0, 0, ZoomLevel::default()));
-        let request_id = 0;
-
-        let tessellate_source = SourceType::Tessellate(TessellateSource::default());
-
-        let data = http_source_client
-            .fetch(&coords, &tessellate_source)
-            .await
-            .unwrap()
-            .into_boxed_slice();
-
-        let processor = HeadlessPipelineProcessor::default();
-        let mut pipeline_context = PipelineContext::new(processor);
-        let pipeline = build_vector_tile_pipeline();
-        pipeline.process(
-            (
-                TileRequest {
-                    coords,
-                    layers: HashSet::from(["boundary".to_owned(), "water".to_owned()]),
-                },
-                request_id,
-                data,
-            ),
-            &mut pipeline_context,
-=======
         let tile_limits = google_mercator().tile_limits(
             extent_wgs84_to_merc(&Extent {
                 minx: 11.3475219363,
@@ -126,7 +95,6 @@
                 maxy: 48.255861,
             }),
             0,
->>>>>>> 6aa0557c
         );
 
         for (z, x, y) in GridIterator::new(10, 10, tile_limits) {
