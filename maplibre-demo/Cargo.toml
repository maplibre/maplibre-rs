--- conflicted
+++ resolved
@@ -17,14 +17,9 @@
 maplibre = { path = "../maplibre", version = "0.0.2", features = ["headless"]  }
 maplibre-winit = { path = "../maplibre-winit", version = "0.0.1"  }
 
-<<<<<<< HEAD
 tile-grid = "0.3"
 
-tracing = { version = "0.1" }
-tracing-subscriber = { version = "0.3", optional = true }
-=======
 tracing = "0.1.35"
 tracing-subscriber = { version = "0.3.14", optional = true }
->>>>>>> 85fea15a
 tracing-tracy = { version = "0.8", optional = true }
 tracy-client = { version = "0.12.7", optional = true }