--- conflicted
+++ resolved
@@ -21,12 +21,8 @@
 
 tracing = "0.1.35"
 tracing-subscriber = { version = "0.3.14", optional = true }
-<<<<<<< HEAD
+
 tracing-tracy = { version = "0.10", optional = true }
 tracy-client = { version = "0.14", optional = true }
-=======
-tracing-tracy = { version = "0.8", optional = true }
-tracy-client = { version = "0.12.7", optional = true }
 
-clap = { version = "3.2.12", features = ["derive"] }
->>>>>>> 7783493f
+clap = { version = "3.2.12", features = ["derive"] }