--- conflicted
+++ resolved
@@ -8,7 +8,6 @@
     name: Build
     runs-on: windows-2022
     steps:
-<<<<<<< HEAD
       - name: Setup MSVC
         run: |
           $script=@'
@@ -19,7 +18,7 @@
               $v = $_.split("=", 2)
           
               if ($($v[0]) -match "Path") {
-                echo "$($v[0])=$($v[1]);C:\msys64\usr\bin" | Out-File -FilePath $Env:GITHUB_ENV -Encoding utf8 -Append
+                echo "$($v[0])=$($v[1]);C:\msys64\usr\bin;C:\msys64\mingw64\bin" | Out-File -FilePath $Env:GITHUB_ENV -Encoding utf8 -Append
               } else {
                 echo "$($v[0])=$($v[1])" | Out-File -FilePath $Env:GITHUB_ENV -Encoding utf8 -Append
               }
@@ -41,13 +40,6 @@
           '@
           Out-File -FilePath .\test_program.c -InputObject $test_program -Encoding utf8
           cl .\test_program.c
-=======
-      - name: Switch to msys2
-        shell: powershell
-        run: |
-          echo "C:\msys64\usr\bin" | Out-File -FilePath $env:GITHUB_PATH -Encoding utf8 -Append
-          echo "C:\msys64\mingw64\bin" | Out-File -FilePath $env:GITHUB_PATH -Encoding utf8 -Append
->>>>>>> f7805291
       - name: Install mysys2 dependencies
         shell: powershell
         run: pacman -S --noconfirm unzip
