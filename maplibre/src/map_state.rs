//! Stores the state of the map such as `[crate::coords::Zoom]`, `[crate::camera::Camera]`, `[crate::style::Style]`, `[crate::io::tile_cache::TileCache]` and more.

use crate::coords::{ViewRegion, WorldTileCoords, Zoom, TILE_SIZE};
use crate::error::Error;
use crate::io::geometry_index::GeometryIndex;
use crate::io::scheduler::Scheduler;
use crate::io::shared_thread_state::SharedThreadState;
use crate::io::source_client::{HTTPClient, HttpSourceClient, SourceClient};
use crate::io::tile_cache::TileCache;
use crate::io::tile_request_state::TileRequestState;
use crate::io::{TessellateMessage, TileRequest, TileTessellateMessage};
use crate::render::camera;
use crate::render::camera::{Camera, Perspective, ViewProjection};
use crate::render::render_state::RenderState;
use crate::style::Style;
use crate::util::ChangeObserver;
use crate::{MapWindow, MapWindowConfig, ScheduleMethod, WindowSize};
use std::collections::HashSet;

<<<<<<< HEAD
/// An element that will execute an event loop with an optional maximum number of frames per second.
pub trait Runnable<E> {
    fn run(self, event_loop: E, max_frames: Option<u64>);
}
=======
use std::sync::{mpsc, Arc, Mutex};
>>>>>>> feff3201

/// Stores the camera configuration.
pub struct ViewState {
    zoom: ChangeObserver<Zoom>,
    pub camera: ChangeObserver<Camera>,
    pub perspective: Perspective,
}

impl ViewState {
    pub fn view_projection(&self) -> ViewProjection {
        self.camera.calc_view_proj(&self.perspective)
    }

    pub fn visible_level(&self) -> u8 {
        self.zoom.level()
    }

    pub fn zoom(&self) -> Zoom {
        *self.zoom
    }

    pub fn update_zoom(&mut self, new_zoom: Zoom) {
        *self.zoom = new_zoom;
        log::info!("zoom: {}", new_zoom);
    }
}

<<<<<<< HEAD
/// Stores the state of the map, dispatches tile fetching and caching, tessellation and drawing.
///
/// FIXME: MapState may not follow the Single-responsibility principle, as it not only stores
/// the state of the map but also the rendering, caching, etc.
pub struct MapState<W, SM, HC>
=======
pub struct MapState<MWC, SM, HC>
>>>>>>> feff3201
where
    MWC: MapWindowConfig,
    SM: ScheduleMethod,
    HC: HTTPClient,
{
    map_window_config: MWC,

    view_state: ViewState,

    render_state: Option<RenderState>,
    scheduler: Scheduler<SM>,
    message_receiver: mpsc::Receiver<TessellateMessage>,
    shared_thread_state: SharedThreadState,
    tile_cache: TileCache,

    source_client: SourceClient<HC>,

    style: Style,

    try_failed: bool,
}

impl<MWC, SM, HC> MapState<MWC, SM, HC>
where
    MWC: MapWindowConfig,
    SM: ScheduleMethod,
    HC: HTTPClient,
{
    pub fn new(
        map_window_config: MWC,
        window_size: WindowSize,
        render_state: Option<RenderState>,
        scheduler: Scheduler<SM>,
        http_client: HC,
        style: Style,
    ) -> Self {
        let camera = camera::Camera::new(
            (TILE_SIZE / 2.0, TILE_SIZE / 2.0, 150.0),
            cgmath::Deg(-90.0),
            cgmath::Deg(0.0),
            window_size.width(),
            window_size.height(),
        );

        let perspective = camera::Perspective::new(
            window_size.width(),
            window_size.height(),
            cgmath::Deg(110.0),
            100.0,
            2000.0,
        );

        let (message_sender, message_receiver) = mpsc::channel();

        Self {
            map_window_config,
            view_state: ViewState {
                zoom: ChangeObserver::default(),
                camera: ChangeObserver::new(camera),
                perspective,
            },

            render_state,
            scheduler,

            tile_cache: TileCache::new(),
            message_receiver,
            shared_thread_state: SharedThreadState {
                tile_request_state: Arc::new(Mutex::new(TileRequestState::new())),
                message_sender,
                geometry_index: Arc::new(Mutex::new(GeometryIndex::new())),
            },

            style,

            try_failed: false,
            source_client: SourceClient::Http(HttpSourceClient::new(http_client)),
        }
    }

    pub fn update_and_redraw(&mut self) -> Result<(), Error> {
        // Get data from other threads
        self.try_populate_cache();

        // Update buffers
        self.prepare_render();

        // Render buffers
        self.render_state_mut().render()?;

        #[cfg(all(feature = "enable-tracing", not(target_arch = "wasm32")))]
        tracy_client::finish_continuous_frame!();

        Ok(())
    }

    #[tracing::instrument(skip_all)]
    fn try_populate_cache(&mut self) {
        if let Ok(result) = self.message_receiver.try_recv() {
            match result {
                TessellateMessage::Layer(layer_result) => {
                    tracing::trace!(
                        "Layer {} at {} reached main thread",
                        layer_result.layer_name(),
                        layer_result.get_coords()
                    );
                    self.tile_cache.put_tessellated_layer(layer_result);
                }
                TessellateMessage::Tile(TileTessellateMessage { request_id, coords }) => loop {
                    if let Ok(mut tile_request_state) =
                        self.shared_thread_state.tile_request_state.try_lock()
                    {
                        tile_request_state.finish_tile_request(request_id);
                        tracing::trace!("Tile at {} finished loading", coords);
                        break;
                    }
                },
            }
        }
    }

    /// Request tiles which are currently in view.
    #[tracing::instrument(skip_all)]
    fn request_tiles_in_view(&mut self, view_region: &ViewRegion) -> bool {
        let mut try_failed = false;
        let source_layers: HashSet<String> = self
            .style
            .layers
            .iter()
            .filter_map(|layer| layer.source_layer.clone())
            .collect();

        for coords in view_region.iter() {
            if coords.build_quad_key().is_some() {
                // TODO: Make tesselation depend on style?
                try_failed = self.try_request_tile(&coords, &source_layers).unwrap();
            }
        }
        try_failed
    }

    #[tracing::instrument(skip_all)]
    fn prepare_render(&mut self) {
        let render_setup_span = tracing::span!(tracing::Level::TRACE, "setup view region");
        let _guard = render_setup_span.enter();

        let visible_level = self.view_state.visible_level();

        let view_proj = self.view_state.view_projection();

        let view_region = self
            .view_state
            .camera
            .view_region_bounding_box(&view_proj.invert())
            .map(|bounding_box| {
                ViewRegion::new(bounding_box, 0, *self.view_state.zoom, visible_level)
            });

        drop(_guard);

        if let Some(view_region) = &view_region {
            self.render_state
                .as_mut()
                .expect("render state not yet initialized. Call reinitialize().")
                .upload_tile_geometry(view_region, &self.style, &self.tile_cache);

            let zoom = self.view_state.zoom();
            self.render_state_mut()
                .update_tile_view_pattern(view_region, &view_proj, zoom);

            self.render_state_mut().update_metadata();
        }

        // TODO: Could we draw inspiration from StagingBelt (https://docs.rs/wgpu/latest/wgpu/util/struct.StagingBelt.html)?
        // TODO: What is StagingBelt for?

        if self.view_state.camera.did_change(0.05)
            || self.view_state.zoom.did_change(0.05)
            || self.try_failed
        {
            if let Some(view_region) = &view_region {
                // FIXME: We also need to request tiles from layers above if we are over the maximum zoom level
                self.try_failed = self.request_tiles_in_view(view_region);
            }

            self.render_state()
                .update_globals(&view_proj, &self.view_state.camera);
        }

        self.view_state.camera.update_reference();
        self.view_state.zoom.update_reference();
    }

    fn try_request_tile(
        &mut self,
        coords: &WorldTileCoords,
        layers: &HashSet<String>,
    ) -> Result<bool, Error> {
        if !self.tile_cache.is_layers_missing(coords, layers) {
            return Ok(false);
        }

        if let Ok(mut tile_request_state) = self.shared_thread_state.tile_request_state.try_lock() {
            if let Some(request_id) = tile_request_state.start_tile_request(TileRequest {
                coords: *coords,
                layers: layers.clone(),
            }) {
                tracing::info!("new tile request: {}", &coords);

                // The following snippet can be added instead of the next code block to demonstrate
                // an understanable approach of fetching
                /*#[cfg(target_arch = "wasm32")]
                if let Some(tile_coords) = coords.into_tile(TileAddressingScheme::TMS) {
                    crate::platform::legacy_webworker_fetcher::request_tile(
                        request_id,
                        tile_coords,
                    );
                }*/

                let client = self.source_client.clone();
                let coords = *coords;

                self.scheduler
                    .schedule_method()
                    .schedule(
                        self.shared_thread_state.clone(),
                        move |state: SharedThreadState| async move {
                            match client.fetch(&coords).await {
                                Ok(data) => state
                                    .process_tile(request_id, data.into_boxed_slice())
                                    .unwrap(),
                                Err(e) => {
                                    log::error!("{:?}", &e);
                                    state.tile_unavailable(&coords, request_id).unwrap()
                                }
                            }
                        },
                    )
                    .unwrap();
            }

            Ok(false)
        } else {
            Ok(true)
        }
    }

    pub fn resize(&mut self, width: u32, height: u32) {
        self.view_state.perspective.resize(width, height);
        self.view_state.camera.resize(width, height);

        self.render_state_mut().resize(width, height)
    }

    pub fn scheduler(&self) -> &Scheduler<SM> {
        &self.scheduler
    }

    pub fn suspend(&mut self) {
        self.render_state_mut().suspend();
    }

    pub fn resume(&mut self) {
        self.render_state_mut().resume();
    }

    pub fn render_state(&self) -> &RenderState {
        self.render_state
            .as_ref()
            .expect("render state not yet initialized. Call reinitialize().")
    }

    pub fn render_state_mut(&mut self) -> &'_ mut RenderState {
        self.render_state.as_mut().unwrap()
    }

    pub fn view_state(&self) -> &ViewState {
        &self.view_state
    }

    pub fn view_state_mut(&mut self) -> &mut ViewState {
        &mut self.view_state
    }

    pub fn recreate_surface(&mut self, window: &MWC::MapWindow) {
        self.render_state
            .as_mut()
            .expect("render state not yet initialized. Call reinitialize().")
            .recreate_surface(window);
    }

    pub fn is_initialized(&self) -> bool {
        self.render_state.is_some()
    }

    pub async fn reinitialize(&mut self) {
        if self.render_state.is_none() {
            let instance = wgpu::Instance::new(wgpu::Backends::all());
            //let instance = wgpu::Instance::new(wgpu::Backends::GL);
            //let instance = wgpu::Instance::new(wgpu::Backends::VULKAN);

            let window = MWC::MapWindow::create(&self.map_window_config);
            let window_size = window.size();

            let surface = unsafe { instance.create_surface(window.inner()) };
            let surface_config = wgpu::SurfaceConfiguration {
                usage: wgpu::TextureUsages::RENDER_ATTACHMENT,
                format: crate::platform::COLOR_TEXTURE_FORMAT,
                width: window_size.width(),
                height: window_size.height(),
                // present_mode: wgpu::PresentMode::Mailbox,
                present_mode: wgpu::PresentMode::Fifo, // VSync
            };
            let _window_size = window.size();
            let render_state = RenderState::initialize(instance, surface, surface_config)
                .await
                .unwrap();
            self.render_state = Some(render_state)
        }
    }
}<|MERGE_RESOLUTION|>--- conflicted
+++ resolved
@@ -16,15 +16,7 @@
 use crate::util::ChangeObserver;
 use crate::{MapWindow, MapWindowConfig, ScheduleMethod, WindowSize};
 use std::collections::HashSet;
-
-<<<<<<< HEAD
-/// An element that will execute an event loop with an optional maximum number of frames per second.
-pub trait Runnable<E> {
-    fn run(self, event_loop: E, max_frames: Option<u64>);
-}
-=======
 use std::sync::{mpsc, Arc, Mutex};
->>>>>>> feff3201
 
 /// Stores the camera configuration.
 pub struct ViewState {
@@ -52,15 +44,11 @@
     }
 }
 
-<<<<<<< HEAD
 /// Stores the state of the map, dispatches tile fetching and caching, tessellation and drawing.
 ///
 /// FIXME: MapState may not follow the Single-responsibility principle, as it not only stores
 /// the state of the map but also the rendering, caching, etc.
-pub struct MapState<W, SM, HC>
-=======
 pub struct MapState<MWC, SM, HC>
->>>>>>> feff3201
 where
     MWC: MapWindowConfig,
     SM: ScheduleMethod,
