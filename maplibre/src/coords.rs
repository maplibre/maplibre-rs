--- conflicted
+++ resolved
@@ -209,12 +209,6 @@
 }
 
 impl Zoom {
-<<<<<<< HEAD
-    pub fn clamp(self, max:f64, min:f64) -> Self {
-             if self.0 > max {Zoom::new(max)} 
-        else if self.0 < min {Zoom::new(min)}
-        else                                {self}
-=======
     pub fn clamp(&mut self, min: f64, max: f64) {
         // Avoids panic of f64::clamp
         if min > max {
@@ -222,7 +216,6 @@
         }
 
         self.0 = self.0.clamp(min, max);
->>>>>>> 3a8b68de
     }
 }
 
