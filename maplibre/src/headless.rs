--- conflicted
+++ resolved
@@ -1,18 +1,3 @@
-<<<<<<< HEAD
-use crate::context::{MapContext, ViewState};
-use crate::coords::{LatLon, ViewRegion, Zoom};
-use crate::error::Error;
-use crate::render::camera::ViewProjection;
-use crate::render::graph::{Node, NodeRunError, RenderContext, RenderGraphContext, SlotInfo};
-use crate::render::resource::{BufferDimensions, BufferedTextureHead, IndexEntry};
-use crate::render::resource::{Head, TrackedRenderPass};
-use crate::render::stages::RenderStageLabel;
-use crate::render::{
-    create_default_render_graph, draw_graph, register_default_render_stages, RenderState,
-};
-use crate::schedule::{Schedule, Stage};
-use crate::tile::tile_repository::TileRepository;
-=======
 use std::{
     collections::HashSet,
     fs::File,
@@ -26,20 +11,11 @@
 use tokio::{runtime::Handle, task};
 use wgpu::{BufferAsyncError, BufferSlice};
 
->>>>>>> 6aa0557c
 use crate::{
     context::{MapContext, ViewState},
     coords::{LatLon, ViewRegion, WorldTileCoords, Zoom},
     error::Error,
     headless::utils::HeadlessPipelineProcessor,
-    io::{
-        pipeline::{PipelineContext, Processable},
-        source_client::HttpSourceClient,
-        tile_pipelines::build_vector_tile_pipeline,
-        tile_repository::{StoredLayer, TileRepository},
-        tile_request_state::TileRequestState,
-        TileRequest,
-    },
     render::{
         camera::ViewProjection,
         create_default_render_graph, draw_graph,
@@ -51,6 +27,11 @@
         RenderState,
     },
     schedule::{Schedule, Stage},
+    tile::{
+        pipeline::{PipelineContext, Processable},
+        tile_pipelines::build_vector_tile_pipeline,
+        tile_repository::{StoredLayer, TileRepository},
+    },
     HttpClient, MapWindow, MapWindowConfig, Renderer, ScheduleMethod, Scheduler, Style, WindowSize,
 };
 
@@ -335,21 +316,12 @@
 }
 
 pub mod utils {
-<<<<<<< HEAD
-    use crate::coords::WorldTileCoords;
-    use crate::render::ShaderVertex;
-    use crate::tessellation::{IndexDataType, OverAlignedVertexBuffer};
-    use crate::tile::pipeline::PipelineProcessor;
-    use crate::tile::tile_repository::StoredLayer;
-    use crate::tile::RawLayer;
-=======
     use crate::{
         coords::WorldTileCoords,
-        io::{pipeline::PipelineProcessor, tile_repository::StoredLayer, RawLayer},
         render::ShaderVertex,
         tessellation::{IndexDataType, OverAlignedVertexBuffer},
+        tile::{pipeline::PipelineProcessor, tile_repository::StoredLayer, RawLayer},
     };
->>>>>>> 6aa0557c
 
     #[derive(Default)]
     pub struct HeadlessPipelineProcessor {
