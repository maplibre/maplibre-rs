//! Uploads data to the GPU which is needed for rendering.
use crate::{
    context::MapContext,
    coords::ViewRegion,
    raster::{
        resource::RasterResources, AvailableRasterLayerData, RasterLayerData,
        RasterLayersDataComponent,
    },
    render::{
        eventually::{Eventually, Eventually::Initialized},
        tile_view_pattern::DEFAULT_TILE_SIZE,
        Renderer,
    },
    style::Style,
    tcs::tiles::Tiles,
};

pub fn upload_system(
    MapContext {
        world,
        style,
        view_state,
        renderer: Renderer { device, queue, .. },
        ..
    }: &mut MapContext,
) {
    let Some(Initialized(raster_resources)) = world
        .resources
<<<<<<< HEAD
        .query_mut::<&mut Eventually<RasterResources>>() else { return; };
    let view_region =
        view_state.create_view_region(view_state.zoom().zoom_level(DEFAULT_TILE_SIZE));
=======
        .query_mut::<&mut Eventually<RasterResources>>()
    else {
        return;
    };
    let view_region = view_state.create_view_region();
>>>>>>> 04ff0882

    if let Some(view_region) = &view_region {
        upload_raster_layer(
            raster_resources,
            device,
            queue,
            &world.tiles,
            style,
            view_region,
        );
    }
}

#[tracing::instrument(skip_all)]
fn upload_raster_layer(
    raster_resources: &mut RasterResources,
    device: &wgpu::Device,
    queue: &wgpu::Queue,
    tiles: &Tiles,
    style: &Style,
    view_region: &ViewRegion,
) {
    for coords in view_region.iter() {
        if raster_resources.get_bound_texture(&coords).is_some() {
            continue;
        }

        let Some(raster_layers) = tiles.query::<&RasterLayersDataComponent>(coords) else {
            continue;
        };

        for style_layer in &style.layers {
            let style_source_layer = style_layer.source_layer.as_ref().unwrap(); // FIXME: Remove unwrap

            let Some(AvailableRasterLayerData { coords, image, .. }) = raster_layers
                .layers
                .iter()
                .flat_map(|data| match data {
                    RasterLayerData::Available(data) => Some(data),
                    RasterLayerData::Missing(_) => None,
                })
                .find(|layer| style_source_layer.as_str() == layer.source_layer)
            else {
                continue;
            };

            let (width, height) = image.dimensions();

            let texture = raster_resources.create_texture(
                None,
                device,
                wgpu::TextureFormat::Rgba8UnormSrgb,
                width,
                height,
                wgpu::TextureUsages::TEXTURE_BINDING | wgpu::TextureUsages::COPY_DST,
            );

            queue.write_texture(
                wgpu::ImageCopyTexture {
                    aspect: wgpu::TextureAspect::All,
                    texture: &texture.texture,
                    mip_level: 0,
                    origin: wgpu::Origin3d::ZERO,
                },
                image,
                wgpu::ImageDataLayout {
                    offset: 0,
                    bytes_per_row: Some(4 * width),
                    rows_per_image: Some(height),
                },
                texture.size,
            );

            raster_resources.bind_texture(device, coords, texture);
        }
    }
}<|MERGE_RESOLUTION|>--- conflicted
+++ resolved
@@ -26,17 +26,12 @@
 ) {
     let Some(Initialized(raster_resources)) = world
         .resources
-<<<<<<< HEAD
-        .query_mut::<&mut Eventually<RasterResources>>() else { return; };
-    let view_region =
-        view_state.create_view_region(view_state.zoom().zoom_level(DEFAULT_TILE_SIZE));
-=======
         .query_mut::<&mut Eventually<RasterResources>>()
     else {
         return;
     };
-    let view_region = view_state.create_view_region();
->>>>>>> 04ff0882
+    let view_region =
+        view_state.create_view_region(view_state.zoom().zoom_level(DEFAULT_TILE_SIZE));
 
     if let Some(view_region) = &view_region {
         upload_raster_layer(
