use std::collections::HashSet;

use crate::{
    context::MapContext,
    coords::{WorldCoords, WorldTileCoords, Zoom, TILE_SIZE},
    headless::{
        environment::HeadlessEnvironment, graph_node::CopySurfaceBufferNode,
        stage::WriteSurfaceBufferStage,
    },
    io::{
        pipeline::{PipelineContext, PipelineError, PipelineProcessor, Processable},
        source_client::SourceFetchError,
        tile_pipelines::build_vector_tile_pipeline,
        tile_repository::{StoredLayer, StoredTile},
        RawLayer, TileRequest,
    },
    kernel::Kernel,
    map::MapError,
    render::{
        create_default_render_graph, draw_graph, eventually::Eventually,
        register_default_render_stages, stages::RenderStageLabel, Renderer, ShaderVertex,
    },
    schedule::{Schedule, Stage},
    style::Style,
    tessellation::{IndexDataType, OverAlignedVertexBuffer},
    world::World,
};

pub struct HeadlessMap {
    kernel: Kernel<HeadlessEnvironment>,
    schedule: Schedule,
    map_context: MapContext,
}

impl HeadlessMap {
    pub fn new(
        style: Style,
        renderer: Renderer,
        kernel: Kernel<HeadlessEnvironment>,
<<<<<<< HEAD
    ) -> Result<Self, MapError> {
=======
        write_to_disk: bool,
    ) -> Result<Self, Error> {
>>>>>>> 5b084f03
        let window_size = renderer.state().surface().size();

        let world = World::new(
            window_size,
            WorldCoords::from((TILE_SIZE / 2., TILE_SIZE / 2.)),
            Zoom::default(),
            cgmath::Deg(0.0),
        );

        let mut graph = create_default_render_graph().map_err(|e| MapError::RenderGraphInit(e))?;
        let draw_graph = graph
            .get_sub_graph_mut(draw_graph::NAME)
            .expect("Subgraph does not exist");
        draw_graph.add_node(draw_graph::node::COPY, CopySurfaceBufferNode::default());
        draw_graph
            .add_node_edge(draw_graph::node::MAIN_PASS, draw_graph::node::COPY)
            .unwrap(); // TODO: remove unwrap

        let mut schedule = Schedule::default();
        register_default_render_stages(graph, &mut schedule);
        schedule.add_stage(
            RenderStageLabel::Cleanup,
            WriteSurfaceBufferStage::new(write_to_disk),
        );

        Ok(Self {
            kernel,
            map_context: MapContext {
                style,
                world,
                renderer,
            },
            schedule,
        })
    }

    pub fn render_tile(&mut self, tile: StoredTile) {
        let context = &mut self.map_context;

        if let Eventually::Initialized(pool) = context.renderer.state.buffer_pool_mut() {
            pool.clear();
        } else {
            // TODO return error
        }

        context.world.tile_repository.clear();

        context.world.tile_repository.put_tile(tile);

        self.schedule.run(&mut self.map_context);
    }

    pub async fn fetch_tile(&self, coords: WorldTileCoords) -> Result<Box<[u8]>, SourceFetchError> {
        let source_client = self.kernel.source_client();

        Ok(source_client.fetch(&coords).await?.into_boxed_slice())
    }

    pub async fn process_tile(
        &self,
        tile_data: Box<[u8]>,
        source_layers: &[&str],
    ) -> Result<StoredTile, PipelineError> {
        let mut pipeline_context = PipelineContext::new(HeadlessPipelineProcessor::default());
        let pipeline = build_vector_tile_pipeline();

        let target_coords = WorldTileCoords::default(); // load to 0,0,0
        pipeline.process(
            (
                TileRequest {
                    coords: target_coords,
                    layers: source_layers
                        .iter()
                        .map(|layer| layer.to_string())
                        .collect::<HashSet<String>>(),
                },
                tile_data,
            ),
            &mut pipeline_context,
        )?;

        let processor = pipeline_context
            .take_processor::<HeadlessPipelineProcessor>()
            .expect("Unable to get processor");

        Ok(StoredTile::success(target_coords, processor.layers))
    }
}

#[derive(Default)]
pub struct HeadlessPipelineProcessor {
    pub layers: Vec<StoredLayer>,
}

impl PipelineProcessor for HeadlessPipelineProcessor {
    fn layer_tesselation_finished(
        &mut self,
        coords: &WorldTileCoords,
        buffer: OverAlignedVertexBuffer<ShaderVertex, IndexDataType>,
        feature_indices: Vec<u32>,
        layer_data: RawLayer,
    ) -> Result<(), PipelineError> {
        self.layers.push(StoredLayer::TessellatedLayer {
            coords: *coords,
            layer_name: layer_data.name,
            buffer,
            feature_indices,
        });
        Ok(())
    }
}<|MERGE_RESOLUTION|>--- conflicted
+++ resolved
@@ -37,12 +37,8 @@
         style: Style,
         renderer: Renderer,
         kernel: Kernel<HeadlessEnvironment>,
-<<<<<<< HEAD
+        write_to_disk: bool,
     ) -> Result<Self, MapError> {
-=======
-        write_to_disk: bool,
-    ) -> Result<Self, Error> {
->>>>>>> 5b084f03
         let window_size = renderer.state().surface().size();
 
         let world = World::new(
