//! HTTP client.

use async_trait::async_trait;
use thiserror::Error;

<<<<<<< HEAD
use crate::io::source_type::SourceType;
use crate::{coords::WorldTileCoords, error::Error};
=======
use crate::{coords::WorldTileCoords, style::source::TileAddressingScheme};
>>>>>>> c12f3f11

/// A closure that returns a HTTP client.
pub type HTTPClientFactory<HC> = dyn Fn() -> HC;

/// On the web platform futures are not thread-safe (i.e. not Send). This means we need to tell
/// async_trait that these bounds should not be placed on the async trait:
/// [https://github.com/dtolnay/async-trait/blob/b70720c4c1cc0d810b7446efda44f81310ee7bf2/README.md#non-threadsafe-futures](https://github.com/dtolnay/async-trait/blob/b70720c4c1cc0d810b7446efda44f81310ee7bf2/README.md#non-threadsafe-futures)
///
/// Users of this library can decide whether futures from the HTTPClient are thread-safe or not via
/// the future "thread-safe-futures". Tokio futures are thread-safe.
#[cfg_attr(not(feature = "thread-safe-futures"), async_trait(?Send))]
#[cfg_attr(feature = "thread-safe-futures", async_trait)]
pub trait HttpClient: Clone + Sync + Send + 'static {
    async fn fetch(&self, url: &str) -> Result<Vec<u8>, SourceFetchError>;
}

/// Gives access to the HTTP client which can be of multiple types,
/// see [crates::io::source_client::SourceClient]
#[derive(Clone)]
pub struct HttpSourceClient<HC>
where
    HC: HttpClient,
{
    inner_client: HC,
}

#[derive(Error, Debug)]
#[error("failed to fetch from source")]
pub struct SourceFetchError(#[source] pub Box<dyn std::error::Error>);

/// Defines the different types of HTTP clients such as basic HTTP and Mbtiles.
/// More types might be coming such as S3 and other cloud http clients.
#[derive(Clone)]
pub struct SourceClient<HC>
where
    HC: HttpClient,
{
    http: HttpSourceClient<HC>, // TODO: mbtiles: Mbtiles
}

impl<HC> SourceClient<HC>
where
    HC: HttpClient,
{
    pub fn new(http: HttpSourceClient<HC>) -> Self {
        Self { http }
    }

<<<<<<< HEAD
    pub async fn fetch(
        &self,
        coords: &WorldTileCoords,
        source_type: &SourceType,
    ) -> Result<Vec<u8>, Error> {
        self.http.fetch(coords, source_type).await
=======
    pub async fn fetch(&self, coords: &WorldTileCoords) -> Result<Vec<u8>, SourceFetchError> {
        self.http.fetch(coords).await
>>>>>>> c12f3f11
    }
}

impl<HC> HttpSourceClient<HC>
where
    HC: HttpClient,
{
    pub fn new(http_client: HC) -> Self {
        Self {
            inner_client: http_client,
        }
    }

<<<<<<< HEAD
    pub async fn fetch(
        &self,
        coords: &WorldTileCoords,
        source_type: &SourceType,
    ) -> Result<Vec<u8>, Error> {
=======
    pub async fn fetch(&self, coords: &WorldTileCoords) -> Result<Vec<u8>, SourceFetchError> {
        let tile_coords = coords.into_tile(TileAddressingScheme::TMS).unwrap();
>>>>>>> c12f3f11
        self.inner_client
            .fetch(&source_type.format(&coords).as_str())
            .await
    }
}<|MERGE_RESOLUTION|>--- conflicted
+++ resolved
@@ -3,12 +3,10 @@
 use async_trait::async_trait;
 use thiserror::Error;
 
-<<<<<<< HEAD
-use crate::io::source_type::SourceType;
-use crate::{coords::WorldTileCoords, error::Error};
-=======
-use crate::{coords::WorldTileCoords, style::source::TileAddressingScheme};
->>>>>>> c12f3f11
+use crate::{
+    coords::WorldTileCoords, error::Error, io::source_type::SourceType,
+    style::source::TileAddressingScheme,
+};
 
 /// A closure that returns a HTTP client.
 pub type HTTPClientFactory<HC> = dyn Fn() -> HC;
@@ -57,17 +55,12 @@
         Self { http }
     }
 
-<<<<<<< HEAD
     pub async fn fetch(
         &self,
         coords: &WorldTileCoords,
         source_type: &SourceType,
-    ) -> Result<Vec<u8>, Error> {
+    ) -> Result<Vec<u8>, SourceFetchError> {
         self.http.fetch(coords, source_type).await
-=======
-    pub async fn fetch(&self, coords: &WorldTileCoords) -> Result<Vec<u8>, SourceFetchError> {
-        self.http.fetch(coords).await
->>>>>>> c12f3f11
     }
 }
 
@@ -81,16 +74,11 @@
         }
     }
 
-<<<<<<< HEAD
     pub async fn fetch(
         &self,
         coords: &WorldTileCoords,
         source_type: &SourceType,
-    ) -> Result<Vec<u8>, Error> {
-=======
-    pub async fn fetch(&self, coords: &WorldTileCoords) -> Result<Vec<u8>, SourceFetchError> {
-        let tile_coords = coords.into_tile(TileAddressingScheme::TMS).unwrap();
->>>>>>> c12f3f11
+    ) -> Result<Vec<u8>, SourceFetchError> {
         self.inner_client
             .fetch(&source_type.format(&coords).as_str())
             .await
