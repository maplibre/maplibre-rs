//! HTTP client.

use async_trait::async_trait;
use thiserror::Error;

use crate::{coords::WorldTileCoords, io::source_type::SourceType};

/// A closure that returns a HTTP client.
pub type HttpClientFactory<HC> = dyn Fn() -> HC;

<<<<<<< HEAD
// On the web platform futures are not thread-safe (i.e. not Send). This means we need to tell
// async_trait that these bounds should not be placed on the async trait:
// https://github.com/dtolnay/async-trait/blob/b70720c4c1cc0d810b7446efda44f81310ee7bf2/README.md#non-threadsafe-futures
#[async_trait(?Send)]
=======
/// On the web platform futures are not thread-safe (i.e. not Send). This means we need to tell
/// async_trait that these bounds should not be placed on the async trait:
/// [https://github.com/dtolnay/async-trait/blob/b70720c4c1cc0d810b7446efda44f81310ee7bf2/README.md#non-threadsafe-futures](https://github.com/dtolnay/async-trait/blob/b70720c4c1cc0d810b7446efda44f81310ee7bf2/README.md#non-threadsafe-futures)
///
/// Users of this library can decide whether futures from the HTTPClient are thread-safe or not via
/// the future "thread-safe-futures". Tokio futures are thread-safe.
#[cfg_attr(not(feature = "thread-safe-futures"), async_trait(?Send))]
#[cfg_attr(feature = "thread-safe-futures", async_trait)]
>>>>>>> db2acb1f
pub trait HttpClient: Clone + Sync + Send + 'static {
    async fn fetch(&self, url: &str) -> Result<Vec<u8>, SourceFetchError>;
}

/// Gives access to the HTTP client which can be of multiple types,
/// see [crates::io::source_client::SourceClient]
#[derive(Clone)]
pub struct HttpSourceClient<HC>
where
    HC: HttpClient,
{
    inner_client: HC,
}

#[derive(Error, Debug)]
#[error("failed to fetch from source")]
pub struct SourceFetchError(#[source] pub Box<dyn std::error::Error>);

/// Defines the different types of HTTP clients such as basic HTTP and Mbtiles.
/// More types might be coming such as S3 and other cloud http clients.
#[derive(Clone)]
pub struct SourceClient<HC>
where
    HC: HttpClient,
{
    http: HttpSourceClient<HC>,
}

impl<HC> SourceClient<HC>
where
    HC: HttpClient,
{
    pub fn new(http: HttpSourceClient<HC>) -> Self {
        Self { http }
    }

    pub async fn fetch(
        &self,
        coords: &WorldTileCoords,
        source_type: &SourceType,
    ) -> Result<Vec<u8>, SourceFetchError> {
        self.http.fetch(coords, source_type).await
    }
}

impl<HC> HttpSourceClient<HC>
where
    HC: HttpClient,
{
    pub fn new(http_client: HC) -> Self {
        Self {
            inner_client: http_client,
        }
    }

    pub async fn fetch(
        &self,
        coords: &WorldTileCoords,
        source_type: &SourceType,
    ) -> Result<Vec<u8>, SourceFetchError> {
        self.inner_client
            .fetch(source_type.format(coords).as_str())
            .await
    }
}<|MERGE_RESOLUTION|>--- conflicted
+++ resolved
@@ -8,21 +8,10 @@
 /// A closure that returns a HTTP client.
 pub type HttpClientFactory<HC> = dyn Fn() -> HC;
 
-<<<<<<< HEAD
 // On the web platform futures are not thread-safe (i.e. not Send). This means we need to tell
 // async_trait that these bounds should not be placed on the async trait:
 // https://github.com/dtolnay/async-trait/blob/b70720c4c1cc0d810b7446efda44f81310ee7bf2/README.md#non-threadsafe-futures
 #[async_trait(?Send)]
-=======
-/// On the web platform futures are not thread-safe (i.e. not Send). This means we need to tell
-/// async_trait that these bounds should not be placed on the async trait:
-/// [https://github.com/dtolnay/async-trait/blob/b70720c4c1cc0d810b7446efda44f81310ee7bf2/README.md#non-threadsafe-futures](https://github.com/dtolnay/async-trait/blob/b70720c4c1cc0d810b7446efda44f81310ee7bf2/README.md#non-threadsafe-futures)
-///
-/// Users of this library can decide whether futures from the HTTPClient are thread-safe or not via
-/// the future "thread-safe-futures". Tokio futures are thread-safe.
-#[cfg_attr(not(feature = "thread-safe-futures"), async_trait(?Send))]
-#[cfg_attr(feature = "thread-safe-futures", async_trait)]
->>>>>>> db2acb1f
 pub trait HttpClient: Clone + Sync + Send + 'static {
     async fn fetch(&self, url: &str) -> Result<Vec<u8>, SourceFetchError>;
 }
