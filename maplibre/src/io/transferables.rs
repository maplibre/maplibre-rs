use geozero::mvt::tile::Layer;
use image::RgbaImage;

use crate::{
    coords::WorldTileCoords,
    io::{geometry_index::TileIndex, tile_repository::StoredLayer},
    render::ShaderVertex,
    tessellation::{IndexDataType, OverAlignedVertexBuffer},
};

pub trait TileTessellated: Send {
    fn build_from(coords: WorldTileCoords) -> Self
    where
        Self: Sized;

    fn coords(&self) -> WorldTileCoords;
}

pub trait LayerUnavailable: Send {
    fn build_from(coords: WorldTileCoords, layer_name: String) -> Self
    where
        Self: Sized;

    fn coords(&self) -> WorldTileCoords;
    fn layer_name(&self) -> &str;

    fn to_stored_layer(self) -> StoredLayer;
}

pub trait LayerTessellated: Send {
    fn build_from(
        coords: WorldTileCoords,
        buffer: OverAlignedVertexBuffer<ShaderVertex, IndexDataType>,
        feature_indices: Vec<u32>,
        layer_data: Layer,
    ) -> Self
    where
        Self: Sized;

    fn coords(&self) -> WorldTileCoords;

    fn to_stored_layer(self) -> StoredLayer;
}

pub trait LayerIndexed: Send {
    fn build_from(coords: WorldTileCoords, index: TileIndex) -> Self
    where
        Self: Sized;

    fn coords(&self) -> WorldTileCoords;

    fn to_tile_index(self) -> TileIndex;
}

pub trait RasterLayer: Send {
    fn new(coords: WorldTileCoords, layer_name: String, image_data: RgbaImage) -> Self;

    fn to_stored_layer(self) -> StoredLayer;
}

pub struct DefaultTileTessellated {
    pub coords: WorldTileCoords,
}

impl TileTessellated for DefaultTileTessellated {
    fn build_from(coords: WorldTileCoords) -> Self {
        Self { coords }
    }

    fn coords(&self) -> WorldTileCoords {
        self.coords
    }
}

pub struct DefaultLayerUnavailable {
    pub coords: WorldTileCoords,
    pub layer_name: String,
}

impl LayerUnavailable for DefaultLayerUnavailable {
    fn build_from(coords: WorldTileCoords, layer_name: String) -> Self {
        Self { coords, layer_name }
    }

    fn coords(&self) -> WorldTileCoords {
        self.coords
    }

    fn layer_name(&self) -> &str {
        &self.layer_name
    }

    fn to_stored_layer(self) -> StoredLayer {
        StoredLayer::UnavailableLayer {
            coords: self.coords,
            layer_name: self.layer_name,
        }
    }
}

#[derive(Clone)]
pub struct DefaultLayerTesselated {
    pub coords: WorldTileCoords,
    pub buffer: OverAlignedVertexBuffer<ShaderVertex, IndexDataType>,
    /// Holds for each feature the count of indices.
    pub feature_indices: Vec<u32>,
    pub layer_data: Layer, // FIXME (perf): Introduce a better structure for this
}

impl LayerTessellated for DefaultLayerTesselated {
    fn build_from(
        coords: WorldTileCoords,
        buffer: OverAlignedVertexBuffer<ShaderVertex, IndexDataType>,
        feature_indices: Vec<u32>,
        layer_data: Layer,
    ) -> Self {
        Self {
            coords,
            buffer,
            feature_indices,
            layer_data,
        }
    }

    fn coords(&self) -> WorldTileCoords {
        self.coords
    }

    fn to_stored_layer(self) -> StoredLayer {
        StoredLayer::TessellatedLayer {
            coords: self.coords,
            layer_name: self.layer_data.name,
            buffer: self.buffer,
            feature_indices: self.feature_indices,
        }
    }
}

pub struct DefaultLayerIndexed {
    coords: WorldTileCoords,
    index: TileIndex,
}

impl LayerIndexed for DefaultLayerIndexed {
    fn build_from(coords: WorldTileCoords, index: TileIndex) -> Self {
        Self { coords, index }
    }

    fn coords(&self) -> WorldTileCoords {
        self.coords
    }

    fn to_tile_index(self) -> TileIndex {
        self.index
    }
}

pub struct DefaultRasterLayer {
    pub coords: WorldTileCoords,
    pub layer_name: String,
    pub image_data: RgbaImage,
}

impl RasterLayer for DefaultRasterLayer {
    fn new(coords: WorldTileCoords, layer_name: String, image_data: RgbaImage) -> Self {
        Self {
            coords,
            layer_name,
            image_data,
        }
    }

    fn to_stored_layer(self) -> StoredLayer {
        StoredLayer::RasterLayer {
            coords: self.coords,
            layer_name: "raster".to_string(),
            image_data: self.image_data,
        }
    }
}

pub trait Transferables: 'static {
    type TileTessellated: TileTessellated;
<<<<<<< HEAD
    type LayerUnavailable: UnavailableLayer;
    type LayerTessellated: TessellatedLayer;
    type LayerIndexed: IndexedLayer;
    type LayerRaster: RasterLayer;
=======
    type LayerUnavailable: LayerUnavailable;
    type LayerTessellated: LayerTessellated;
    type LayerIndexed: LayerIndexed;
>>>>>>> c12f3f11
}

#[derive(Copy, Clone)]
pub struct DefaultTransferables;

impl Transferables for DefaultTransferables {
    type TileTessellated = DefaultTileTessellated;
    type LayerUnavailable = DefaultLayerUnavailable;
    type LayerTessellated = DefaultLayerTesselated;
    type LayerIndexed = DefaultLayerIndexed;
    type LayerRaster = DefaultRasterLayer;
}<|MERGE_RESOLUTION|>--- conflicted
+++ resolved
@@ -181,16 +181,10 @@
 
 pub trait Transferables: 'static {
     type TileTessellated: TileTessellated;
-<<<<<<< HEAD
-    type LayerUnavailable: UnavailableLayer;
-    type LayerTessellated: TessellatedLayer;
-    type LayerIndexed: IndexedLayer;
-    type LayerRaster: RasterLayer;
-=======
     type LayerUnavailable: LayerUnavailable;
     type LayerTessellated: LayerTessellated;
     type LayerIndexed: LayerIndexed;
->>>>>>> c12f3f11
+    type LayerRaster: RasterLayer;
 }
 
 #[derive(Copy, Clone)]
