//! Scheduling.

use std::future::Future;

use thiserror::Error;

#[derive(Error, Debug)]
pub enum ScheduleError {
    #[error("scheduling work failed")]
    Scheduling(Box<dyn std::error::Error>),
    #[error("scheduler is not implemented on this platform")]
    NotImplemented,
}

/// Async/await scheduler.
/// Can schedule a task from a future factory and a shared state.
<<<<<<< HEAD
pub trait ScheduleMethod: 'static {
=======
pub trait Scheduler: 'static {
    #[cfg(feature = "thread-safe-futures")]
    fn schedule<T>(
        &self,
        future_factory: impl (FnOnce() -> T) + Send + 'static,
    ) -> Result<(), ScheduleError>
    where
        T: Future<Output = ()> + Send + 'static;

    #[cfg(not(feature = "thread-safe-futures"))]
>>>>>>> db2acb1f
    fn schedule<T>(
        &self,
        future_factory: impl (FnOnce() -> T) + Send + 'static,
    ) -> Result<(), ScheduleError>
    where
        T: Future<Output = ()> + 'static;
}

pub struct NopScheduler;

impl Scheduler for NopScheduler {
    fn schedule<T>(
        &self,
        _future_factory: impl FnOnce() -> T + Send + 'static,
    ) -> Result<(), ScheduleError>
    where
        T: Future<Output = ()> + 'static,
    {
        Err(ScheduleError::NotImplemented)
    }
}<|MERGE_RESOLUTION|>--- conflicted
+++ resolved
@@ -14,20 +14,7 @@
 
 /// Async/await scheduler.
 /// Can schedule a task from a future factory and a shared state.
-<<<<<<< HEAD
 pub trait ScheduleMethod: 'static {
-=======
-pub trait Scheduler: 'static {
-    #[cfg(feature = "thread-safe-futures")]
-    fn schedule<T>(
-        &self,
-        future_factory: impl (FnOnce() -> T) + Send + 'static,
-    ) -> Result<(), ScheduleError>
-    where
-        T: Future<Output = ()> + Send + 'static;
-
-    #[cfg(not(feature = "thread-safe-futures"))]
->>>>>>> db2acb1f
     fn schedule<T>(
         &self,
         future_factory: impl (FnOnce() -> T) + Send + 'static,
