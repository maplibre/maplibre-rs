--- conflicted
+++ resolved
@@ -28,18 +28,6 @@
 
 /// Can schedule a task from a future factory and a shared state.
 pub trait ScheduleMethod: 'static {
-<<<<<<< HEAD
-=======
-    #[cfg(not(feature = "no-thread-safe-futures"))]
-    fn schedule<T>(
-        &self,
-        future_factory: impl (FnOnce() -> T) + Send + 'static,
-    ) -> Result<(), Error>
-    where
-        T: Future<Output = ()> + Send + 'static;
-
-    #[cfg(feature = "no-thread-safe-futures")]
->>>>>>> 8248d4b4
     fn schedule<T>(
         &self,
         future_factory: impl (FnOnce() -> T) + Send + 'static,
