--- conflicted
+++ resolved
@@ -2,11 +2,8 @@
 
 use downcast_rs::Downcast;
 use geozero::mvt::tile;
-<<<<<<< HEAD
 use image::RgbaImage;
-=======
 use thiserror::Error;
->>>>>>> c12f3f11
 
 use crate::{
     coords::WorldTileCoords,
@@ -51,7 +48,7 @@
         _coords: &WorldTileCoords,
         _layer_name: String,
         _layer_data: RgbaImage,
-    ) -> Result<(), Error> {
+    ) -> Result<(), PipelineError> {
         Ok(())
     }
     fn layer_indexing_finished(
