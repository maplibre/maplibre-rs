use crate::context::{MapContext, ViewState};
use crate::error::Error;

use crate::io::scheduler::Scheduler;
use crate::io::source_client::{HttpClient, HttpSourceClient};
use crate::io::tile_repository::TileRepository;

use crate::coords::{LatLon, Zoom};
use crate::render::{create_default_render_graph, register_default_render_stages};
use crate::schedule::{Schedule, Stage};
use crate::stages::register_stages;
use crate::style::Style;
use crate::{
    HeadedMapWindow, MapWindowConfig, Renderer, RendererSettings, ScheduleMethod, WgpuSettings,
    WindowSize,
};
use std::marker::PhantomData;
use std::mem;

/// Stores the state of the map, dispatches tile fetching and caching, tessellation and drawing.
pub struct InteractiveMapSchedule<MWC, SM, HC>
where
    MWC: MapWindowConfig,
    SM: ScheduleMethod,
    HC: HttpClient,
{
    map_window_config: MWC,

    map_context: EventuallyMapContext,

    schedule: Schedule,

    phantom_sm: PhantomData<SM>,
    phantom_hc: PhantomData<HC>,

    suspended: bool,
}

impl<MWC, SM, HC> InteractiveMapSchedule<MWC, SM, HC>
where
    MWC: MapWindowConfig,
    SM: ScheduleMethod,
    HC: HttpClient,
{
    pub fn new(
        map_window_config: MWC,
        window_size: WindowSize,
        renderer: Option<Renderer>,
        scheduler: Scheduler<SM>,
        http_client: HC,
        style: Style,
        wgpu_settings: WgpuSettings,
        renderer_settings: RendererSettings,
    ) -> Self {
<<<<<<< HEAD
        let view_state = ViewState::new(&window_size, cgmath::Deg(110.0));
=======
        let view_state = ViewState::new(
            &window_size,
            style.zoom.map(|zoom| Zoom::new(zoom)).unwrap_or_default(),
            style
                .center
                .map(|center| LatLon::new(center[0], center[1]))
                .unwrap_or_default(),
            style.pitch.unwrap_or_default(),
        );
>>>>>>> 85fea15a
        let tile_repository = TileRepository::new();
        let mut schedule = Schedule::default();

        let http_source_client: HttpSourceClient<HC> = HttpSourceClient::new(http_client);
        register_stages(&mut schedule, http_source_client, Box::new(scheduler));

        let graph = create_default_render_graph().unwrap();
        register_default_render_stages(graph, &mut schedule);

        Self {
            map_window_config,
            map_context: match renderer {
                None => EventuallyMapContext::Premature(PrematureMapContext {
                    view_state,
                    style,
                    tile_repository,
                    wgpu_settings,
                    renderer_settings,
                }),
                Some(renderer) => EventuallyMapContext::Full(MapContext {
                    view_state,
                    style,
                    tile_repository,
                    renderer,
                }),
            },
            schedule,
            phantom_sm: Default::default(),
            phantom_hc: Default::default(),
            suspended: false,
        }
    }

    #[tracing::instrument(name = "update_and_redraw", skip_all)]
    pub fn update_and_redraw(&mut self) -> Result<(), Error> {
        if self.suspended {
            return Ok(());
        }

        if let EventuallyMapContext::Full(map_context) = &mut self.map_context {
            self.schedule.run(map_context)
        }

        Ok(())
    }

    pub fn resize(&mut self, width: u32, height: u32) {
        if let EventuallyMapContext::Full(map_context) = &mut self.map_context {
            let view_state = &mut map_context.view_state;
            view_state.perspective.resize(width, height);
            view_state.camera.resize(width, height);

            map_context.renderer.resize(width, height)
        }
    }

    pub fn suspend(&mut self) {
        self.suspended = true;
    }

    pub fn resume(&mut self, window: &MWC::MapWindow)
    where
        <MWC as MapWindowConfig>::MapWindow: HeadedMapWindow,
    {
        if let EventuallyMapContext::Full(map_context) = &mut self.map_context {
            let renderer = &mut map_context.renderer;
            renderer
                .state
                .recreate_surface::<MWC::MapWindow>(window, &renderer.instance);
            self.suspended = false;
        }
    }

    pub fn is_initialized(&self) -> bool {
        match &self.map_context {
            EventuallyMapContext::Full(_) => true,
            _ => false,
        }
    }

    pub async fn late_init(&mut self) -> bool
    where
        <MWC as MapWindowConfig>::MapWindow: HeadedMapWindow,
    {
        match &self.map_context {
            EventuallyMapContext::Full(_) => false,
            EventuallyMapContext::Premature(PrematureMapContext {
                wgpu_settings,
                renderer_settings,
                ..
            }) => {
                let window = self.map_window_config.create();
                let renderer =
                    Renderer::initialize(&window, wgpu_settings.clone(), renderer_settings.clone())
                        .await
                        .unwrap();
                self.map_context.make_full(renderer);
                true
            }
            EventuallyMapContext::_Uninitialized => false,
        }
    }

    pub fn view_state_mut(&mut self) -> &mut ViewState {
        match &mut self.map_context {
            EventuallyMapContext::Full(MapContext { view_state, .. }) => view_state,
            EventuallyMapContext::Premature(PrematureMapContext { view_state, .. }) => view_state,
            _ => panic!("should not happen"),
        }
    }
}

pub struct PrematureMapContext {
    view_state: ViewState,
    style: Style,

    tile_repository: TileRepository,

    wgpu_settings: WgpuSettings,
    renderer_settings: RendererSettings,
}

pub enum EventuallyMapContext {
    Full(MapContext),
    Premature(PrematureMapContext),
    _Uninitialized,
}

impl EventuallyMapContext {
    pub fn make_full(&mut self, renderer: Renderer) {
        let context = mem::replace(self, EventuallyMapContext::_Uninitialized);

        match context {
            EventuallyMapContext::Full(_) => {}
            EventuallyMapContext::Premature(PrematureMapContext {
                view_state,
                style,
                tile_repository,
                ..
            }) => {
                *self = EventuallyMapContext::Full(MapContext {
                    view_state,
                    style,
                    tile_repository,
                    renderer,
                });
            }
            EventuallyMapContext::_Uninitialized => {}
        }
    }
}<|MERGE_RESOLUTION|>--- conflicted
+++ resolved
@@ -52,9 +52,6 @@
         wgpu_settings: WgpuSettings,
         renderer_settings: RendererSettings,
     ) -> Self {
-<<<<<<< HEAD
-        let view_state = ViewState::new(&window_size, cgmath::Deg(110.0));
-=======
         let view_state = ViewState::new(
             &window_size,
             style.zoom.map(|zoom| Zoom::new(zoom)).unwrap_or_default(),
@@ -63,8 +60,8 @@
                 .map(|center| LatLon::new(center[0], center[1]))
                 .unwrap_or_default(),
             style.pitch.unwrap_or_default(),
+            cgmath::Deg(110.0),
         );
->>>>>>> 85fea15a
         let tile_repository = TileRepository::new();
         let mut schedule = Schedule::default();
 
