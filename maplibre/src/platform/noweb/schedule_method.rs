use crate::error::Error;
use crate::ScheduleMethod;
use std::future::Future;
<<<<<<< HEAD
use tokio::task;
use tokio_util::task::LocalPoolHandle;
pub struct TokioScheduleMethod {
    pool: LocalPoolHandle,
}
=======
use std::pin::Pin;

/// Multi-threading with Tokio.
pub struct TokioScheduleMethod;
>>>>>>> 8248d4b4

impl TokioScheduleMethod {
    pub fn new() -> Self {
        Self {
            pool: LocalPoolHandle::new(4),
        }
    }
}

impl ScheduleMethod for TokioScheduleMethod {
    fn schedule<T>(&self, future_factory: impl FnOnce() -> T + Send + 'static) -> Result<(), Error>
    where
        T: Future<Output = ()> + 'static,
    {
<<<<<<< HEAD
        self.pool.spawn_pinned(|| {
            let unsend_data = (future_factory)(shared_thread_state);

            async move { unsend_data.await }
        });

=======
        tokio::task::spawn((future_factory)());
>>>>>>> 8248d4b4
        Ok(())
    }
}<|MERGE_RESOLUTION|>--- conflicted
+++ resolved
@@ -1,18 +1,13 @@
 use crate::error::Error;
 use crate::ScheduleMethod;
 use std::future::Future;
-<<<<<<< HEAD
 use tokio::task;
 use tokio_util::task::LocalPoolHandle;
+
+/// Multi-threading with Tokio.
 pub struct TokioScheduleMethod {
     pool: LocalPoolHandle,
 }
-=======
-use std::pin::Pin;
-
-/// Multi-threading with Tokio.
-pub struct TokioScheduleMethod;
->>>>>>> 8248d4b4
 
 impl TokioScheduleMethod {
     pub fn new() -> Self {
@@ -27,16 +22,12 @@
     where
         T: Future<Output = ()> + 'static,
     {
-<<<<<<< HEAD
         self.pool.spawn_pinned(|| {
-            let unsend_data = (future_factory)(shared_thread_state);
+            let unsend_data = (future_factory)();
 
             async move { unsend_data.await }
         });
 
-=======
-        tokio::task::spawn((future_factory)());
->>>>>>> 8248d4b4
         Ok(())
     }
 }