<<<<<<< HEAD
use crate::coords::{LatLon, WorldCoords, Zoom, ZoomLevel, TILE_SIZE};
use crate::render::camera::{Camera, Perspective, ViewProjection};
use crate::tile::tile_repository::TileRepository;
use crate::util::ChangeObserver;
use crate::{Renderer, Style, WindowSize};
=======
use std::ops::Div;

use cgmath::Angle;

use crate::{
    coords::{LatLon, ViewRegion, WorldCoords, Zoom, ZoomLevel, TILE_SIZE},
    io::tile_repository::TileRepository,
    render::camera::{Camera, Perspective, ViewProjection},
    util::ChangeObserver,
    Renderer, Style, WindowSize,
};
>>>>>>> 6aa0557c

/// Stores the camera configuration.
pub struct ViewState {
    pub zoom: ChangeObserver<Zoom>,
    pub camera: ChangeObserver<Camera>,
    pub perspective: Perspective,
}

impl ViewState {
    pub fn new<P: Into<cgmath::Rad<f64>>>(
        window_size: &WindowSize,
        zoom: Zoom,
        center: LatLon,
        pitch: f64,
        fovy: P,
    ) -> Self {
        let tile_center = TILE_SIZE / 2.0;
        let fovy = fovy.into();
        let height = tile_center / (fovy / 2.0).tan();
        let position = WorldCoords::from_lat_lon(center, zoom);

        let camera = Camera::new(
            (position.x, position.y, height),
            cgmath::Deg(-90.0),
            cgmath::Deg(pitch),
            window_size.width(),
            window_size.height(),
        );

        let perspective = Perspective::new(
            window_size.width(),
            window_size.height(),
            cgmath::Deg(110.0),
            // in tile.vertex.wgsl we are setting each layer's final `z` in ndc space to `z_index`.
            // This means that regardless of the `znear` value all layers will be rendered as part
            // of the near plane.
            // These values have been selected experimentally:
            // https://www.sjbaker.org/steve/omniv/love_your_z_buffer.html
            1024.0,
            2048.0,
        );

        Self {
            zoom: ChangeObserver::new(zoom),
            camera: ChangeObserver::new(camera),
            perspective,
        }
    }

    pub fn create_view_region(&self) -> Option<ViewRegion> {
        self.camera
            .view_region_bounding_box(&self.view_projection().invert())
            .map(|bounding_box| {
                ViewRegion::new(bounding_box, 0, 32, *self.zoom, self.visible_level())
            })
    }

    pub fn view_projection(&self) -> ViewProjection {
        self.camera.calc_view_proj(&self.perspective)
    }

    pub fn visible_level(&self) -> ZoomLevel {
        self.zoom.level()
    }

    pub fn zoom(&self) -> Zoom {
        *self.zoom
    }

    pub fn update_zoom(&mut self, new_zoom: Zoom) {
        *self.zoom = new_zoom;
        log::info!("zoom: {}", new_zoom);
    }
}

/// Stores the context of the map.
pub struct MapContext {
    pub view_state: ViewState,
    pub style: Style,

    pub tile_repository: TileRepository,
    pub renderer: Renderer,
}<|MERGE_RESOLUTION|>--- conflicted
+++ resolved
@@ -1,22 +1,14 @@
-<<<<<<< HEAD
-use crate::coords::{LatLon, WorldCoords, Zoom, ZoomLevel, TILE_SIZE};
-use crate::render::camera::{Camera, Perspective, ViewProjection};
-use crate::tile::tile_repository::TileRepository;
-use crate::util::ChangeObserver;
-use crate::{Renderer, Style, WindowSize};
-=======
 use std::ops::Div;
 
 use cgmath::Angle;
 
 use crate::{
     coords::{LatLon, ViewRegion, WorldCoords, Zoom, ZoomLevel, TILE_SIZE},
-    io::tile_repository::TileRepository,
     render::camera::{Camera, Perspective, ViewProjection},
+    tile::tile_repository::TileRepository,
     util::ChangeObserver,
     Renderer, Style, WindowSize,
 };
->>>>>>> 6aa0557c
 
 /// Stores the camera configuration.
 pub struct ViewState {
