use crate::coords::{LatLon, WorldCoords, Zoom, ZoomLevel, TILE_SIZE};
use crate::io::tile_repository::TileRepository;
use crate::render::camera::{Camera, Perspective, ViewProjection};
use crate::util::ChangeObserver;
use crate::{Renderer, Style, WindowSize};
use cgmath::Angle;
use std::ops::Div;

/// Stores the camera configuration.
pub struct ViewState {
    pub zoom: ChangeObserver<Zoom>,
    pub camera: ChangeObserver<Camera>,
    pub perspective: Perspective,
}

impl ViewState {
<<<<<<< HEAD
    pub fn new<P: Into<cgmath::Rad<f64>>>(window_size: &WindowSize, fovy: P) -> Self {
        let center = TILE_SIZE / 2.0;
        let fovy = fovy.into();
        let height = center / (fovy / 2.0).tan();
        let camera = Camera::new(
            (center, center, height),
=======
    pub fn new(window_size: &WindowSize, zoom: Zoom, center: LatLon, pitch: f64) -> Self {
        let position = WorldCoords::from_lat_lon(center, zoom);
        let camera = Camera::new(
            (position.x, position.y, 150.0),
>>>>>>> 85fea15a
            cgmath::Deg(-90.0),
            cgmath::Deg(pitch),
            window_size.width(),
            window_size.height(),
        );

        let perspective = Perspective::new(
            window_size.width(),
            window_size.height(),
<<<<<<< HEAD
            fovy,
            100.0,
            2000.0,
=======
            cgmath::Deg(110.0),
            // in tile.vertex.wgsl we are setting each layer's final `z` in ndc space to `z_index`.
            // This means that regardless of the `znear` value all layers will be rendered as part
            // of the near plane.
            // These values have been selected experimentally:
            // https://www.sjbaker.org/steve/omniv/love_your_z_buffer.html
            1024.0,
            2048.0,
>>>>>>> 85fea15a
        );

        Self {
            zoom: ChangeObserver::new(zoom),
            camera: ChangeObserver::new(camera),
            perspective,
        }
    }

    pub fn view_projection(&self) -> ViewProjection {
        self.camera.calc_view_proj(&self.perspective)
    }

    pub fn visible_level(&self) -> ZoomLevel {
        self.zoom.level()
    }

    pub fn zoom(&self) -> Zoom {
        *self.zoom
    }

    pub fn update_zoom(&mut self, new_zoom: Zoom) {
        *self.zoom = new_zoom;
        log::info!("zoom: {}", new_zoom);
    }
}

/// Stores the context of the map.
pub struct MapContext {
    pub view_state: ViewState,
    pub style: Style,

    pub tile_repository: TileRepository,
    pub renderer: Renderer,
}<|MERGE_RESOLUTION|>--- conflicted
+++ resolved
@@ -14,19 +14,15 @@
 }
 
 impl ViewState {
-<<<<<<< HEAD
-    pub fn new<P: Into<cgmath::Rad<f64>>>(window_size: &WindowSize, fovy: P) -> Self {
+
+    pub fn new<P: Into<cgmath::Rad<f64>>>(window_size: &WindowSize, zoom: Zoom, center: LatLon, pitch: f64, fovy: P) -> Self {
         let center = TILE_SIZE / 2.0;
         let fovy = fovy.into();
         let height = center / (fovy / 2.0).tan();
+        let position = WorldCoords::from_lat_lon(center, zoom);
+
         let camera = Camera::new(
             (center, center, height),
-=======
-    pub fn new(window_size: &WindowSize, zoom: Zoom, center: LatLon, pitch: f64) -> Self {
-        let position = WorldCoords::from_lat_lon(center, zoom);
-        let camera = Camera::new(
-            (position.x, position.y, 150.0),
->>>>>>> 85fea15a
             cgmath::Deg(-90.0),
             cgmath::Deg(pitch),
             window_size.width(),
@@ -36,11 +32,6 @@
         let perspective = Perspective::new(
             window_size.width(),
             window_size.height(),
-<<<<<<< HEAD
-            fovy,
-            100.0,
-            2000.0,
-=======
             cgmath::Deg(110.0),
             // in tile.vertex.wgsl we are setting each layer's final `z` in ndc space to `z_index`.
             // This means that regardless of the `znear` value all layers will be rendered as part
@@ -49,7 +40,6 @@
             // https://www.sjbaker.org/steve/omniv/love_your_z_buffer.html
             1024.0,
             2048.0,
->>>>>>> 85fea15a
         );
 
         Self {
