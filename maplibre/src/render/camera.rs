--- conflicted
+++ resolved
@@ -1,11 +1,6 @@
 //! Main camera
 
-<<<<<<< HEAD
-use cgmath::prelude::*;
-use cgmath::{AbsDiffEq, Deg, Matrix4, Point2, Point3, Rad, Vector2, Vector3, Vector4};
-=======
-use cgmath::{prelude::*, AbsDiffEq, Matrix4, Point2, Point3, Vector2, Vector3, Vector4};
->>>>>>> 6aa0557c
+use cgmath::{prelude::*, AbsDiffEq, Deg, Matrix4, Point2, Point3, Rad, Vector2, Vector3, Vector4};
 
 use crate::util::{
     math::{bounds_from_points, Aabb2, Aabb3, Plane},
