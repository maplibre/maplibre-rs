--- conflicted
+++ resolved
@@ -70,16 +70,9 @@
 
 #[derive(Debug, Clone)]
 pub struct Camera {
-<<<<<<< HEAD
-    position: Point3<f64>,
+    position: Point3<f64>, // The z axis never changes, the zoom is used instead
     yaw: Rad<f64>,
     pitch: Rad<f64>,
-=======
-    pub position: Point3<f64>, // The z axis never changes, the zoom is used instead
-    pub yaw: cgmath::Rad<f64>,
-    pub pitch: cgmath::Rad<f64>,
->>>>>>> 85fea15a
-
     width: f64,
     height: f64,
 }
