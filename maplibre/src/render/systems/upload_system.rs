//! Uploads data to the GPU which is needed for rendering.
use crate::{
    context::MapContext,
    render::{
        eventually::{Eventually, Eventually::Initialized},
        tile_view_pattern::WgpuTileViewPattern,
        Renderer,
    },
};

pub fn upload_system(
    MapContext {
        world,
        view_state,
        renderer: Renderer { queue, .. },
        ..
    }: &mut MapContext,
) {
<<<<<<< HEAD
    let Some(view_proj) = view_state.view_projection() else {
        // skip every thing if there is no view.
        return;
    };

    let Some(
        Initialized(tile_view_pattern)
    ) = world.resources.query_mut::<
        &mut Eventually<WgpuTileViewPattern>
    >() else { return; };
=======
    let Some(Initialized(tile_view_pattern)) = world
        .resources
        .query_mut::<&mut Eventually<WgpuTileViewPattern>>()
    else {
        return;
    };
>>>>>>> db2acb1f

    tile_view_pattern.upload_pattern(queue, &view_proj);
}<|MERGE_RESOLUTION|>--- conflicted
+++ resolved
@@ -16,25 +16,17 @@
         ..
     }: &mut MapContext,
 ) {
-<<<<<<< HEAD
     let Some(view_proj) = view_state.view_projection() else {
         // skip every thing if there is no view.
         return;
     };
 
-    let Some(
-        Initialized(tile_view_pattern)
-    ) = world.resources.query_mut::<
-        &mut Eventually<WgpuTileViewPattern>
-    >() else { return; };
-=======
     let Some(Initialized(tile_view_pattern)) = world
         .resources
         .query_mut::<&mut Eventually<WgpuTileViewPattern>>()
     else {
         return;
     };
->>>>>>> db2acb1f
 
     tile_view_pattern.upload_pattern(queue, &view_proj);
 }