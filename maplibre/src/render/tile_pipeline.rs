//! Utility for declaring pipelines.

use std::cmp;

use crate::{
    platform::MIN_WEBGL_BUFFER_SIZE,
    render::{
        resource::{FragmentState, RenderPipeline, RenderPipelineDescriptor, VertexState},
        settings::RendererSettings,
        shaders::ShaderGlobals,
    },
};

pub struct TilePipeline {
    bind_globals: bool,
    /// Is the depth stencil used?
    depth_stencil_enabled: bool,
    /// This pipeline updates the stenctil
    update_stencil: bool,
    /// Force a write and ignore stencil
    debug_stencil: bool,
    wireframe: bool,
<<<<<<< HEAD
    raster: bool,
=======
    multisampling: bool,
>>>>>>> 2b917e9e
    settings: RendererSettings,

    vertex_state: VertexState,
    fragment_state: FragmentState,
}

impl TilePipeline {
    pub(crate) fn new(
        settings: RendererSettings,
        vertex_state: VertexState,
        fragment_state: FragmentState,
        bind_globals: bool,
        depth_stencil_enabled: bool,
        update_stencil: bool,
        debug_stencil: bool,
        wireframe: bool,
<<<<<<< HEAD
        raster: bool,
=======
        multisampling: bool,
>>>>>>> 2b917e9e
    ) -> Self {
        TilePipeline {
            bind_globals,
            depth_stencil_enabled,
            update_stencil,
            debug_stencil,
            wireframe,
<<<<<<< HEAD
            raster,
=======
            multisampling,
>>>>>>> 2b917e9e
            settings,
            vertex_state,
            fragment_state,
        }
    }
}

impl RenderPipeline for TilePipeline {
    fn describe_render_pipeline(self) -> RenderPipelineDescriptor {
        let stencil_state = if self.update_stencil {
            wgpu::StencilFaceState {
                compare: wgpu::CompareFunction::Always, // Allow ALL values to update the stencil
                fail_op: wgpu::StencilOperation::Keep,
                depth_fail_op: wgpu::StencilOperation::Keep, // This is used when the depth test already failed
                pass_op: wgpu::StencilOperation::Replace,
            }
        } else {
            wgpu::StencilFaceState {
                compare: if self.debug_stencil {
                    wgpu::CompareFunction::Always
                } else {
                    wgpu::CompareFunction::Equal
                },
                fail_op: wgpu::StencilOperation::Keep,
                depth_fail_op: wgpu::StencilOperation::Keep,
                pass_op: wgpu::StencilOperation::Keep,
            }
        };

        let globals_buffer_byte_size = cmp::max(
            MIN_WEBGL_BUFFER_SIZE,
            std::mem::size_of::<ShaderGlobals>() as u64,
        );

        RenderPipelineDescriptor {
            label: None,
            layout: if self.bind_globals {
                Some(vec![vec![wgpu::BindGroupLayoutEntry {
                    binding: 0,
                    visibility: wgpu::ShaderStages::VERTEX,
                    ty: wgpu::BindingType::Buffer {
                        ty: wgpu::BufferBindingType::Uniform,
                        has_dynamic_offset: false,
                        min_binding_size: wgpu::BufferSize::new(globals_buffer_byte_size),
                    },
                    count: None,
                }]])
            } else if self.raster {
                Some(vec![vec![
                    wgpu::BindGroupLayoutEntry {
                        binding: 0,
                        visibility: wgpu::ShaderStages::FRAGMENT,
                        ty: wgpu::BindingType::Texture {
                            multisampled: false,
                            view_dimension: wgpu::TextureViewDimension::D2,
                            sample_type: wgpu::TextureSampleType::Float { filterable: true },
                        },
                        count: None,
                    },
                    wgpu::BindGroupLayoutEntry {
                        binding: 1,
                        visibility: wgpu::ShaderStages::FRAGMENT,
                        ty: wgpu::BindingType::Sampler(wgpu::SamplerBindingType::Filtering),
                        count: None,
                    },
                ]])
            } else {
                None
            },
            vertex: self.vertex_state,
            fragment: self.fragment_state,
            primitive: wgpu::PrimitiveState {
                topology: wgpu::PrimitiveTopology::TriangleList,
                polygon_mode: if self.update_stencil {
                    wgpu::PolygonMode::Fill
                } else if self.wireframe {
                    wgpu::PolygonMode::Line
                } else {
                    wgpu::PolygonMode::Fill
                },
                front_face: wgpu::FrontFace::Ccw,
                strip_index_format: None,
                cull_mode: None, // Maps look the same from he bottom and above -> No culling needed
                conservative: false,
                unclipped_depth: false,
            },
            depth_stencil: if !self.depth_stencil_enabled {
                None
            } else {
                Some(wgpu::DepthStencilState {
                    format: self.settings.depth_texture_format,
                    depth_write_enabled: !self.update_stencil,
                    depth_compare: wgpu::CompareFunction::Greater,
                    stencil: wgpu::StencilState {
                        front: stencil_state,
                        back: stencil_state,
                        read_mask: 0xff, // Applied to stencil values being read from the stencil buffer
                        write_mask: 0xff, // Applied to fragment stencil values before being written to  the stencil buffer
                    },
                    bias: wgpu::DepthBiasState::default(),
                })
            },
            multisample: wgpu::MultisampleState {
                count: if self.multisampling {
                    self.settings.msaa.samples
                } else {
                    1
                },
                mask: !0,
                alpha_to_coverage_enabled: false,
            },
        }
    }
}<|MERGE_RESOLUTION|>--- conflicted
+++ resolved
@@ -20,11 +20,8 @@
     /// Force a write and ignore stencil
     debug_stencil: bool,
     wireframe: bool,
-<<<<<<< HEAD
+    multisampling: bool,
     raster: bool,
-=======
-    multisampling: bool,
->>>>>>> 2b917e9e
     settings: RendererSettings,
 
     vertex_state: VertexState,
@@ -41,11 +38,8 @@
         update_stencil: bool,
         debug_stencil: bool,
         wireframe: bool,
-<<<<<<< HEAD
+        multisampling: bool,
         raster: bool,
-=======
-        multisampling: bool,
->>>>>>> 2b917e9e
     ) -> Self {
         TilePipeline {
             bind_globals,
@@ -53,11 +47,8 @@
             update_stencil,
             debug_stencil,
             wireframe,
-<<<<<<< HEAD
+            multisampling,
             raster,
-=======
-            multisampling,
->>>>>>> 2b917e9e
             settings,
             vertex_state,
             fragment_state,
