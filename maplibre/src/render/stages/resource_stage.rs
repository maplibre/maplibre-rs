--- conflicted
+++ resolved
@@ -99,15 +99,9 @@
             ))
         });
 
-<<<<<<< HEAD
         state.vector_tile_pipeline.initialize(|| {
             let tile_shader = shaders::VectorTileShader {
-                format: settings.texture_format,
-=======
-        state.tile_pipeline.initialize(|| {
-            let tile_shader = shaders::TileShader {
                 format: surface.surface_format(),
->>>>>>> 2b917e9e
             };
 
             let pipeline = TilePipeline::new(
@@ -119,11 +113,8 @@
                 false,
                 false,
                 false,
-<<<<<<< HEAD
+                true,
                 false,
-=======
-                true,
->>>>>>> 2b917e9e
             )
             .describe_render_pipeline()
             .initialize(device);
