//! Requests tiles which are currently in view

use std::{collections::HashSet, rc::Rc};

use crate::{
    context::MapContext,
    coords::{ViewRegion, WorldTileCoords},
    environment::Environment,
    io::{
        apc::{AsyncProcedureCall, AsyncProcedureFuture, Context, Input, Message, ProcedureError},
        pipeline::{PipelineContext, Processable},
        tile_pipelines::build_vector_tile_pipeline,
        tile_repository::TileRepository,
        transferables::{LayerUnavailable, Transferables},
        TileRequest,
    },
    kernel::Kernel,
    schedule::Stage,
    stages::HeadedPipelineProcessor,
    style::Style,
    world::World,
};

pub struct RequestStage<E: Environment> {
    kernel: Rc<Kernel<E>>,
}

impl<E: Environment> RequestStage<E> {
    pub fn new(kernel: Rc<Kernel<E>>) -> Self {
        Self { kernel }
    }
}

impl<E: Environment> Stage for RequestStage<E> {
    fn run(
        &mut self,
        MapContext {
            world:
                World {
                    tile_repository,
                    view_state,
                    ..
                },
            style,
            ..
        }: &mut MapContext,
    ) {
        let view_region = view_state.create_view_region();

        if view_state.did_camera_change() || view_state.did_zoom_change() {
            if let Some(view_region) = &view_region {
                // FIXME: We also need to request tiles from layers above if we are over the maximum zoom level
                self.request_tiles_in_view(tile_repository, style, view_region);
            }
        }

        view_state.update_references();
    }
}

pub fn schedule<
    E: Environment,
    C: Context<
        <E::AsyncProcedureCall as AsyncProcedureCall<E::HttpClient>>::Transferables,
        E::HttpClient,
    >,
>(
    input: Input,
    context: C,
) -> AsyncProcedureFuture {
    Box::pin(async move {
        let Input::TileRequest(input) = input else {
            return Err(ProcedureError::IncompatibleInput)
        };

        let coords = input.coords;
        let client = context.source_client();

        match client.fetch(&coords).await {
            Ok(data) => {
                let data = data.into_boxed_slice();

                let mut pipeline_context = PipelineContext::new(HeadedPipelineProcessor {
                    context,
                    phantom_t: Default::default(),
                    phantom_hc: Default::default(),
                });
                let pipeline = build_vector_tile_pipeline();
                pipeline
                    .process((input, data), &mut pipeline_context)
                    .map_err(|e| ProcedureError::Execution(Box::new(e)))?;
            }
            Err(e) => {
                log::error!("{:?}", &e);
                for to_load in &input.layers {
                    tracing::warn!("layer {} at {} unavailable", to_load, coords);
                    context.send(
                        Message::LayerUnavailable(<<E::AsyncProcedureCall as AsyncProcedureCall<
                            E::HttpClient,
                        >>::Transferables as Transferables>::LayerUnavailable::build_from(
                            input.coords,
                            to_load.to_string(),
                        )),
                    ).map_err(ProcedureError::Send)?;
                }
            }
        }
        Ok(())
    })
}

impl<E: Environment> RequestStage<E> {
    /// Request tiles which are currently in view.
    #[tracing::instrument(skip_all)]
    fn request_tiles_in_view(
        &self,
        tile_repository: &mut TileRepository,
        style: &Style,
        view_region: &ViewRegion,
    ) {
        let source_layers: HashSet<String> = style
            .layers
            .iter()
            .filter_map(|layer| layer.source_layer.clone())
            .collect();

        for coords in view_region.iter() {
            if coords.build_quad_key().is_some() {
                // TODO: Make tesselation depend on style?
<<<<<<< HEAD
                self.request_tile(tile_repository, &coords, &source_layers, style)
                    .unwrap(); // TODO: Remove unwrap
=======
                self.request_tile(tile_repository, coords, &source_layers);
>>>>>>> c12f3f11
            }
        }
    }

    fn request_tile(
        &self,
        tile_repository: &mut TileRepository,
        coords: WorldTileCoords,
        layers: &HashSet<String>,
<<<<<<< HEAD
        style: &Style
    ) -> Result<(), Error> {
        /*        if !tile_repository.is_layers_missing(coords, layers) {
=======
    ) {
        /* TODO: is this still required?
        if !tile_repository.is_layers_missing(coords, layers) {
>>>>>>> c12f3f11
            return Ok(false);
        }*/

        if tile_repository.has_tile(&coords) {
            tile_repository.create_tile(coords);

            tracing::info!("new tile request: {}", &coords);
<<<<<<< HEAD
            self.apc.deref().borrow().schedule(
                Input::TileRequest(TileRequest {
                    coords: *coords,
                    layers: layers.clone(),
                    style: style.clone()
                }),
                schedule::<
                    E,
                    <E::AsyncProcedureCall as AsyncProcedureCall<
                        E::Transferables,
                        E::HttpClient,
                    >>::Context,
                >,
            );
=======
            self.kernel
                .apc()
                .call(
                    Input::TileRequest(TileRequest {
                        coords,
                        layers: layers.clone(),
                    }),
                    schedule::<
                        E,
                        <E::AsyncProcedureCall as AsyncProcedureCall<E::HttpClient>>::Context,
                    >,
                )
                .unwrap(); // TODO: Remove unwrap
>>>>>>> c12f3f11
        }
    }
}<|MERGE_RESOLUTION|>--- conflicted
+++ resolved
@@ -127,12 +127,7 @@
         for coords in view_region.iter() {
             if coords.build_quad_key().is_some() {
                 // TODO: Make tesselation depend on style?
-<<<<<<< HEAD
-                self.request_tile(tile_repository, &coords, &source_layers, style)
-                    .unwrap(); // TODO: Remove unwrap
-=======
-                self.request_tile(tile_repository, coords, &source_layers);
->>>>>>> c12f3f11
+                self.request_tile(tile_repository, coords, &source_layers, style);
             }
         }
     }
@@ -142,15 +137,10 @@
         tile_repository: &mut TileRepository,
         coords: WorldTileCoords,
         layers: &HashSet<String>,
-<<<<<<< HEAD
         style: &Style
-    ) -> Result<(), Error> {
-        /*        if !tile_repository.is_layers_missing(coords, layers) {
-=======
     ) {
         /* TODO: is this still required?
         if !tile_repository.is_layers_missing(coords, layers) {
->>>>>>> c12f3f11
             return Ok(false);
         }*/
 
@@ -158,36 +148,21 @@
             tile_repository.create_tile(coords);
 
             tracing::info!("new tile request: {}", &coords);
-<<<<<<< HEAD
-            self.apc.deref().borrow().schedule(
-                Input::TileRequest(TileRequest {
-                    coords: *coords,
+            self.kernel
+                .apc()
+                .call(
+                    Input::TileRequest(TileRequest {
+                        coords,
                     layers: layers.clone(),
                     style: style.clone()
                 }),
                 schedule::<
                     E,
                     <E::AsyncProcedureCall as AsyncProcedureCall<
-                        E::Transferables,
-                        E::HttpClient,
-                    >>::Context,
-                >,
-            );
-=======
-            self.kernel
-                .apc()
-                .call(
-                    Input::TileRequest(TileRequest {
-                        coords,
-                        layers: layers.clone(),
-                    }),
-                    schedule::<
-                        E,
-                        <E::AsyncProcedureCall as AsyncProcedureCall<E::HttpClient>>::Context,
+                        E::HttpClient>>::Context,
                     >,
                 )
                 .unwrap(); // TODO: Remove unwrap
->>>>>>> c12f3f11
         }
     }
 }