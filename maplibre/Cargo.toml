[package]
name = "maplibre"
version = "0.0.2"
edition = "2021"
build = "build.rs"
authors = ["Maximilian Ammann <max@maxammann.org>"]
license = "MIT OR Apache-2.0"
description = "Native Maps for Web, Mobile and Desktop"
readme = "../README.md"

[features]
web-webgl = ["wgpu/webgl"]
# Enable tracing using tracy on desktop/mobile and the chrome profiler on web
trace = ["tracing-subscriber", "tracing-tracy", "tracy-client"]
no-thread-safe-futures = []
embed-static-tiles = ["maplibre-build-tools/sqlite"]
headless = ["png"]


[target.'cfg(any(target_os = "macos", target_os = "ios", target_os = "linux", target_os = "android", target_os = "windows"))'.dependencies]
tokio = { version = "1.20.1", features = ["macros", "rt", "rt-multi-thread", "sync", "time"] }
env_logger = "0.9.0"
reqwest = { version = "0.11.11", default-features = false, features = ["rustls-tls", "gzip"] }
<<<<<<< HEAD
reqwest-middleware-cache = "0.1.1" # FIXME: Untrusted dependency
reqwest-middleware = "0.1.6" # FIXME: Untrusted dependency
tracing-tracy = { version = "0.10", optional = true }
tracy-client = { version = "0.14", optional = true }
=======
reqwest-middleware-cache = "0.1.1"
reqwest-middleware = "0.1.6"
tracing-tracy = { version = "0.10.0", optional = true }
tracy-client = { version = "0.14.0", optional = true }
>>>>>>> 1e438056

[target.'cfg(target_os = "android")'.dependencies]
# Use rusttls on android because cross compiling is difficult
reqwest = { version = "0.11.11", default-features = false, features = ["rustls-tls", "gzip"] }

[dependencies]
async-trait = "0.1.57"
instant = { version = "0.1.12", features = ["wasm-bindgen"] } # FIXME: Untrusted dependency

# Tracing
tracing = "0.1.36"
tracing-subscriber = { version = "0.3.15", optional = true }

# Maths
cgmath = "0.18.0"

# Geo
geo = "0.22.1"
geo-types = { version = "0.7.6", features = ["use-rstar_0_9"] }
rstar = "0.9.3"
prost = "0.10.0"
geozero = { version = "0.9.5", default-features = false, features = ["with-mvt", "with-geo"] }
tile-grid = "0.3.0"

# Rendering
wgpu = { git = "https://github.com/gfx-rs/wgpu", rev = "94ce763" }
lyon = { version = "1.0.0", features = [] }
raw-window-handle = "0.5.0"

# cached = "0.32"

# Logging
log = "0.4.17"

# Utils
bytemuck = "1.12.1"
bytemuck_derive = "1.2.1"

# Static tiles inclusion
include_dir = "0.7.2"

# JSON
serde = { version = "1.0.144", features = ["derive"] }
serde_json = "1.0.85"

# Colors
csscolorparser = { version = "0.6.2", features = ["serde", "cint"] }
cint = "0.3.1"

# Required by bevy renderer
thiserror = "1.0.32"
downcast-rs = "1.2.0"
smallvec = "1.9.0"

# Headless
png = { version = "0.17.5", optional = true }

[build-dependencies]
maplibre-build-tools = { path = "../maplibre-build-tools", version = "0.1.0" }<|MERGE_RESOLUTION|>--- conflicted
+++ resolved
@@ -21,17 +21,10 @@
 tokio = { version = "1.20.1", features = ["macros", "rt", "rt-multi-thread", "sync", "time"] }
 env_logger = "0.9.0"
 reqwest = { version = "0.11.11", default-features = false, features = ["rustls-tls", "gzip"] }
-<<<<<<< HEAD
 reqwest-middleware-cache = "0.1.1" # FIXME: Untrusted dependency
 reqwest-middleware = "0.1.6" # FIXME: Untrusted dependency
 tracing-tracy = { version = "0.10", optional = true }
 tracy-client = { version = "0.14", optional = true }
-=======
-reqwest-middleware-cache = "0.1.1"
-reqwest-middleware = "0.1.6"
-tracing-tracy = { version = "0.10.0", optional = true }
-tracy-client = { version = "0.14.0", optional = true }
->>>>>>> 1e438056
 
 [target.'cfg(target_os = "android")'.dependencies]
 # Use rusttls on android because cross compiling is difficult
