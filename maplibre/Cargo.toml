[package]
name = "maplibre"
version = "0.0.2"
edition = "2021"
build = "build.rs"
authors = ["Maximilian Ammann <max@maxammann.org>"]
license = "MIT OR Apache-2.0"
description = "Native Maps for Web, Mobile and Desktop"
readme = "../README.md"

[features]
web-webgl = ["wgpu/webgl"]
# Enable tracing using tracy on desktop/mobile and the chrome profiler on web
<<<<<<< HEAD
trace = [ "tracing-subscriber", "tracing-tracy", "tracy-client"]
=======
trace = ["tracing-subscriber", "tracing-tracy", "tracy-client"]
no-thread-safe-futures = []
>>>>>>> 85fea15a
embed-static-tiles = ["maplibre-build-tools/sqlite"]
headless = ["png"]


[target.'cfg(any(target_os = "macos", target_os = "ios", target_os = "linux", target_os = "android", target_os = "windows"))'.dependencies]
<<<<<<< HEAD
tokio = { version = "1.17", features = ["macros", "rt", "rt-multi-thread", "sync", "time"] }
tokio-util = { version = "0.7.1", features = ["rt"] }
env_logger = "0.9"
reqwest = { version = "0.11", default-features = false, features = ["rustls-tls", "gzip"] }
reqwest-middleware-cache = "0.1" # FIXME: Untrusted dependency
reqwest-middleware = { version = "0.1" } # FIXME: Untrusted dependency
=======
tokio = { version = "1.19.2", features = ["macros", "rt", "rt-multi-thread", "sync", "time"] }
env_logger = "0.9.0"
reqwest = { version = "0.11.11", default-features = false, features = ["rustls-tls", "gzip"] }
reqwest-middleware-cache = "0.1.1" # FIXME: Untrusted dependency
reqwest-middleware = "0.1.6" # FIXME: Untrusted dependency
>>>>>>> 85fea15a
tracing-tracy = { version = "0.8", optional = true }
tracy-client = { version = "0.12.7", optional = true }

[target.'cfg(target_os = "android")'.dependencies]
# Use rusttls on android because cross compiling is difficult
reqwest = { version = "0.11.11", default-features = false, features = ["rustls-tls", "gzip"] }

[dependencies]
async-trait = "0.1.56"
instant = { version = "0.1.12", features = ["wasm-bindgen"] } # FIXME: Untrusted dependency

# Tracing
tracing = "0.1.35"
tracing-subscriber = { version = "0.3.14", optional = true }

# Maths
cgmath = "0.18.0"

# Geo
geo = "0.22.1"
geo-types = { version = "0.7.6", features = ["use-rstar_0_9"] }
rstar = "0.9.3"
prost = "0.10.4"
geozero = { version = "0.9.4", default-features = false, features = ["with-mvt", "with-geo"] }
tile-grid = "0.3.0"

# Rendering
wgpu = "0.13.1"
lyon = { version = "1.0.0", features = [] }
raw-window-handle = "0.4.3"

# cached = "0.32"

# Logging
log = "0.4.17"

# Utils
bytemuck = "1.10.0"
bytemuck_derive = "1.1.0"

# Static tiles inclusion
include_dir = "0.7.2"

# JSON
serde = { version = "1.0.138", features = ["derive"] }
serde_json = "1.0.82"

# Colors
csscolorparser = { version = "0.6.0", features = ["serde", "cint"] }
cint = "0.3.1"

# Required by bevy renderer
thiserror = "1.0.31"
downcast-rs = "1.2.0"
smallvec = "1.9.0"

# Headless
png = { version = "0.17.5", optional = true }

[build-dependencies]
maplibre-build-tools = { path = "../maplibre-build-tools", version = "0.1.0" }<|MERGE_RESOLUTION|>--- conflicted
+++ resolved
@@ -11,31 +11,19 @@
 [features]
 web-webgl = ["wgpu/webgl"]
 # Enable tracing using tracy on desktop/mobile and the chrome profiler on web
-<<<<<<< HEAD
-trace = [ "tracing-subscriber", "tracing-tracy", "tracy-client"]
-=======
 trace = ["tracing-subscriber", "tracing-tracy", "tracy-client"]
-no-thread-safe-futures = []
->>>>>>> 85fea15a
 embed-static-tiles = ["maplibre-build-tools/sqlite"]
 headless = ["png"]
 
 
 [target.'cfg(any(target_os = "macos", target_os = "ios", target_os = "linux", target_os = "android", target_os = "windows"))'.dependencies]
-<<<<<<< HEAD
-tokio = { version = "1.17", features = ["macros", "rt", "rt-multi-thread", "sync", "time"] }
+tokio = { version = "1.19.2", features = ["macros", "rt", "rt-multi-thread", "sync", "time"] }
 tokio-util = { version = "0.7.1", features = ["rt"] }
-env_logger = "0.9"
-reqwest = { version = "0.11", default-features = false, features = ["rustls-tls", "gzip"] }
-reqwest-middleware-cache = "0.1" # FIXME: Untrusted dependency
-reqwest-middleware = { version = "0.1" } # FIXME: Untrusted dependency
-=======
-tokio = { version = "1.19.2", features = ["macros", "rt", "rt-multi-thread", "sync", "time"] }
 env_logger = "0.9.0"
 reqwest = { version = "0.11.11", default-features = false, features = ["rustls-tls", "gzip"] }
 reqwest-middleware-cache = "0.1.1" # FIXME: Untrusted dependency
 reqwest-middleware = "0.1.6" # FIXME: Untrusted dependency
->>>>>>> 85fea15a
+
 tracing-tracy = { version = "0.8", optional = true }
 tracy-client = { version = "0.12.7", optional = true }
 
