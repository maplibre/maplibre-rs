--- conflicted
+++ resolved
@@ -11,15 +11,9 @@
 use web_sys::{DedicatedWorkerGlobalScope, Worker};
 
 use crate::{
-<<<<<<< HEAD
-    platform::singlethreaded::transferables::{
-        InnerData, LinearLayerIndexed, LinearLayerTesselated, LinearLayerUnavailable,
-        LinearRasterLayer, LinearTileTessellated, LinearTransferables,
-=======
     error::WebError,
     platform::singlethreaded::{
         transferables::FlatBufferTransferable, UsedContext, UsedHttpClient, UsedTransferables,
->>>>>>> c12f3f11
     },
 };
 
@@ -37,27 +31,6 @@
     LayerRaster = 5,
 }
 
-<<<<<<< HEAD
-impl SerializedMessageTag {
-    fn from_u32(tag: u32) -> Option<Self> {
-        match tag {
-            x if x == SerializedMessageTag::LayerUnavailable as u32 => {
-                Some(SerializedMessageTag::LayerUnavailable)
-            }
-            x if x == SerializedMessageTag::LayerTessellated as u32 => {
-                Some(SerializedMessageTag::LayerTessellated)
-            }
-            x if x == SerializedMessageTag::TileTessellated as u32 => {
-                Some(SerializedMessageTag::TileTessellated)
-            }
-            x if x == SerializedMessageTag::LayerIndexed as u32 => {
-                Some(SerializedMessageTag::LayerIndexed)
-            }
-            x if x == SerializedMessageTag::LayerRaster as u32 => {
-                Some(SerializedMessageTag::LayerRaster)
-            }
-            _ => None,
-=======
 impl MessageTag {
     pub fn from_message(message: &Message<UsedTransferables>) -> Self {
         match message {
@@ -65,79 +38,9 @@
             Message::LayerUnavailable(_) => MessageTag::LayerUnavailable,
             Message::LayerTessellated(_) => MessageTag::LayerTessellated,
             Message::LayerIndexed(_) => MessageTag::LayerIndexed,
->>>>>>> c12f3f11
         }
     }
 
-<<<<<<< HEAD
-    fn deserialize(tag: SerializedMessageTag, data: Uint8Array) -> Message<UsedTransferables>;
-
-    fn tag(&self) -> SerializedMessageTag;
-}
-
-impl SerializableMessage for Message<LinearTransferables> {
-    fn serialize(&self) -> &[u8] {
-        unsafe {
-            match self {
-                // TODO https://github.com/Lokathor/bytemuck/blob/518baf9c0b73c92b4ea4406fe15e005c6d71535a/src/internal.rs#L333
-                Message::TileTessellated(message) => slice::from_raw_parts(
-                    message as *const LinearTileTessellated as *mut u8,
-                    size_of::<LinearTileTessellated>(),
-                ),
-                Message::LayerUnavailable(message) => slice::from_raw_parts(
-                    message as *const LinearLayerUnavailable as *mut u8,
-                    size_of::<LinearLayerUnavailable>(),
-                ),
-                Message::LayerTessellated(message) => slice::from_raw_parts(
-                    message.data.as_ref() as *const InnerData as *mut u8,
-                    size_of::<InnerData>(),
-                ),
-                Message::LayerIndexed(message) => slice::from_raw_parts(
-                    message as *const LinearLayerIndexed as *mut u8,
-                    size_of::<LinearLayerIndexed>(),
-                ),
-                Message::LayerRaster(message) => slice::from_raw_parts(
-                    message as *const LinearRasterLayer as *mut u8,
-                    size_of::<LinearRasterLayer>(),
-                ),
-            }
-        }
-    }
-
-    fn deserialize(tag: SerializedMessageTag, data: Uint8Array) -> Message<UsedTransferables> {
-        type TileTessellated = <UsedTransferables as Transferables>::TileTessellated;
-        type UnavailableLayer = <UsedTransferables as Transferables>::LayerUnavailable;
-        type IndexedLayer = <UsedTransferables as Transferables>::LayerIndexed;
-        unsafe {
-            // TODO: https://github.com/Lokathor/bytemuck/blob/518baf9c0b73c92b4ea4406fe15e005c6d71535a/src/internal.rs#L159
-            match tag {
-                SerializedMessageTag::TileTessellated => {
-                    Message::<UsedTransferables>::TileTessellated(
-                        (&*(data.to_vec().as_slice() as *const [u8] as *const TileTessellated))
-                            .clone(),
-                    )
-                }
-                SerializedMessageTag::LayerUnavailable => {
-                    Message::<UsedTransferables>::LayerUnavailable(
-                        (&*(data.to_vec().as_slice() as *const [u8] as *const UnavailableLayer))
-                            .clone(),
-                    )
-                }
-                SerializedMessageTag::LayerTessellated => {
-                    Message::<UsedTransferables>::LayerTessellated(LinearLayerTesselated {
-                        data: unsafe {
-                            let mut uninit = Box::<InnerData>::new_zeroed();
-                            data.raw_copy_to_ptr(uninit.as_mut_ptr() as *mut u8);
-
-                            uninit.assume_init()
-                        },
-                    })
-                }
-                SerializedMessageTag::LayerIndexed => Message::<UsedTransferables>::LayerIndexed(
-                    (&*(data.to_vec().as_slice() as *const [u8] as *const IndexedLayer)).clone(),
-                ),
-                SerializedMessageTag::LayerRaster => todo!(),
-=======
     pub fn create_message(
         &self,
         transferable: FlatBufferTransferable,
@@ -152,21 +55,11 @@
             }
             MessageTag::LayerTessellated => {
                 Message::<UsedTransferables>::LayerTessellated(transferable)
->>>>>>> c12f3f11
             }
             MessageTag::LayerIndexed => Message::<UsedTransferables>::LayerIndexed(transferable),
         }
     }
 
-<<<<<<< HEAD
-    fn tag(&self) -> SerializedMessageTag {
-        match self {
-            Message::TileTessellated(_) => SerializedMessageTag::TileTessellated,
-            Message::LayerUnavailable(_) => SerializedMessageTag::LayerUnavailable,
-            Message::LayerTessellated(_) => SerializedMessageTag::LayerTessellated,
-            Message::LayerIndexed(_) => SerializedMessageTag::LayerIndexed,
-            Message::LayerRaster(_) => todo!(),
-=======
     pub fn from_u32(tag: u32) -> Result<Self, MessageTagDeserializeError> {
         match tag {
             x if x == MessageTag::LayerUnavailable as u32 => Ok(MessageTag::LayerUnavailable),
@@ -174,7 +67,6 @@
             x if x == MessageTag::TileTessellated as u32 => Ok(MessageTag::TileTessellated),
             x if x == MessageTag::LayerIndexed as u32 => Ok(MessageTag::LayerIndexed),
             _ => Err(MessageTagDeserializeError),
->>>>>>> c12f3f11
         }
     }
 }
