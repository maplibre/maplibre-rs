--- conflicted
+++ resolved
@@ -21,12 +21,9 @@
 async-trait = "0.1.56"
 maplibre = { path = "../maplibre", features = ["no-thread-safe-futures"] }
 maplibre-winit = { path = "../maplibre-winit", version = "0.0.1"  }
-<<<<<<< HEAD
-log = "0.4"
+
+log = "0.4.17"
 rand = { version = "0.7", features = ["wasm-bindgen"] }
-=======
-log = "0.4.17"
->>>>>>> 85fea15a
 
 console_error_panic_hook = "0.1.7"
 web-sys = { version = "0.3.58", features = [
