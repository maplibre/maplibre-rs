--- conflicted
+++ resolved
@@ -24,16 +24,6 @@
 crate-type = ["cdylib", "rlib"]
 
 [dependencies]
-<<<<<<< HEAD
-async-trait = "0.1.56"
-maplibre = { path = "../maplibre", features = [] }
-maplibre-winit = { path = "../maplibre-winit", version = "0.0.1"  }
-log = "0.4.17"
-
-console_error_panic_hook = "0.1.7"
-# Exact version requirement can be removed as soon as https://github.com/gfx-rs/wgpu/pull/2954 is merged
-web-sys = { version = "=0.3.58", features = [
-=======
 async-trait.workspace = true
 maplibre = { path = "../maplibre" }
 maplibre-winit = { path = "../maplibre-winit", version = "0.1.0"  }
@@ -45,7 +35,6 @@
 
 console_error_panic_hook.workspace = true
 web-sys = { workspace = true, features = [
->>>>>>> db2acb1f
     "Window",
     "Worker", "WorkerGlobalScope", "DedicatedWorkerGlobalScope", "MessageEvent",
     "Request", "RequestInit", "RequestMode", "Response", "Headers",
