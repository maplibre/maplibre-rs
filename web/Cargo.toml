--- conflicted
+++ resolved
@@ -19,15 +19,10 @@
 
 [dependencies]
 async-trait = "0.1"
-<<<<<<< HEAD
 maplibre = { path = "../maplibre", features = [] }
-winit = "*"
-log = "*"
-=======
 maplibre = { path = "../maplibre", features = ["no-thread-safe-futures"] }
 maplibre-winit = { path = "../maplibre-winit", version = "0.0.1"  }
 log = "0.4"
->>>>>>> feff3201
 
 console_error_panic_hook = "0.1"
 web-sys = { version = "0.3", features = [
