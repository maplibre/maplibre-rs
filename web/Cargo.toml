--- conflicted
+++ resolved
@@ -44,11 +44,8 @@
 tracing-wasm = { version = "0.2.1", optional = true } # TODO: Low quality dependency
 # For passing Inputs in AsyncProcedureCalls
 serde_json = "1.0.85"
-<<<<<<< HEAD
 transferable-memory = { path = "./transferable-memory" }
 transferable-memory-derive = { path = "./transferable-memory-derive" }
-=======
->>>>>>> 1b73ad59
 
 [dev-dependencies]
 wasm-bindgen-test = "0.3.31"